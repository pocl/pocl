/* pocl/_kernel.h - OpenCL types and runtime library
   functions declarations.

   Copyright (c) 2011 Universidad Rey Juan Carlos
   Copyright (c) 2011-2013 Pekka Jääskeläinen / TUT
   Copyright (c) 2011-2013 Erik Schnetter <eschnetter@perimeterinstitute.ca>
                           Perimeter Institute for Theoretical Physics
   
   Permission is hereby granted, free of charge, to any person obtaining a copy
   of this software and associated documentation files (the "Software"), to deal
   in the Software without restriction, including without limitation the rights
   to use, copy, modify, merge, publish, distribute, sublicense, and/or sell
   copies of the Software, and to permit persons to whom the Software is
   furnished to do so, subject to the following conditions:
   
   The above copyright notice and this permission notice shall be included in
   all copies or substantial portions of the Software.
   
   THE SOFTWARE IS PROVIDED "AS IS", WITHOUT WARRANTY OF ANY KIND, EXPRESS OR
   IMPLIED, INCLUDING BUT NOT LIMITED TO THE WARRANTIES OF MERCHANTABILITY,
   FITNESS FOR A PARTICULAR PURPOSE AND NONINFRINGEMENT. IN NO EVENT SHALL THE
   AUTHORS OR COPYRIGHT HOLDERS BE LIABLE FOR ANY CLAIM, DAMAGES OR OTHER
   LIABILITY, WHETHER IN AN ACTION OF CONTRACT, TORT OR OTHERWISE, ARISING FROM,
   OUT OF OR IN CONNECTION WITH THE SOFTWARE OR THE USE OR OTHER DEALINGS IN
   THE SOFTWARE.
*/
#include "_kernel_c.h"

/* Language feature detection */
#if (__clang_major__ == 3) && (__clang_minor__ >= 3)
#  define _CL_HAS_EVENT_T
#  define _CL_HAS_IMAGE_ACCESS
#endif

/* Enable double precision. This should really only be done when
   building the run-time library; when building application code, we
   should instead check a macro to see whether the application has
   enabled this. At the moment, always enable this seems fine, since
   all our target devices will support double precision anyway.

   FIX: this is not really true. TCE target is 32-bit scalars
   only. Seems the pragma does not add the macro, so we have the target
   define the macro and the pragma is conditionally enabled.
*/
#ifdef cl_khr_fp16
#  pragma OPENCL EXTENSION cl_khr_fp16: enable
#endif
#ifdef cl_khr_fp64
#  pragma OPENCL EXTENSION cl_khr_fp64: enable
#endif

/* Define some feature macros to help write generic code */
#ifdef cles_khr_int64
#  define __IF_INT64(x) x
#else
#  define __IF_INT64(x)
#endif
#ifdef cl_khr_fp16
#  define __IF_FP16(x) x
#else
#  define __IF_FP16(x)
#endif
#ifdef cl_khr_fp64
#  define __IF_FP64(x) x
#else
#  define __IF_FP64(x)
#endif

#if defined(cl_khr_fp64) && !defined(cles_khr_int64)
#  error "cl_khr_fp64 requires cles_khr_int64"
#endif


/* A static assert statement to catch inconsistencies at build time */
#if __has_extension(__c_static_assert__)
#  define _CL_STATIC_ASSERT(_t, _x) _Static_assert(_x, #_t)
#else
#  define _CL_STATIC_ASSERT(_t, _x) typedef int __cl_ai##_t[(x) ? 1 : -1];
#endif

typedef enum {
  CLK_LOCAL_MEM_FENCE = 0x1,
  CLK_GLOBAL_MEM_FENCE = 0x2
} cl_mem_fence_flags;


/* Data types */

/* Disable undefined datatypes */
#ifndef cles_khr_int64
typedef struct error_undefined_type_long error_undefined_type_long;
#  define long error_undefined_type_long
typedef struct error_undefined_type_ulong error_undefined_type_ulong;
#  define ulong error_undefined_type_ulong
#endif
#ifndef cl_khr_fp16
typedef struct error_undefined_type_half error_undefined_type_half;
#  define half error_undefined_type_half
#endif
#ifndef cl_khr_fp64
typedef struct error_undefined_type_double error_undefined_type_double;
#  define double error_undefined_type_double
#endif



#ifdef cles_khr_int64
typedef long long2  __attribute__((__ext_vector_type__(2)));
typedef long long3  __attribute__((__ext_vector_type__(3)));
typedef long long4  __attribute__((__ext_vector_type__(4)));
typedef long long8  __attribute__((__ext_vector_type__(8)));
typedef long long16 __attribute__((__ext_vector_type__(16)));

typedef ulong ulong2  __attribute__((__ext_vector_type__(2)));
typedef ulong ulong3  __attribute__((__ext_vector_type__(3)));
typedef ulong ulong4  __attribute__((__ext_vector_type__(4)));
typedef ulong ulong8  __attribute__((__ext_vector_type__(8)));
typedef ulong ulong16 __attribute__((__ext_vector_type__(16)));
#endif

#ifdef cl_khr_fp16
typedef half half2  __attribute__((__ext_vector_type__(2)));
typedef half half3  __attribute__((__ext_vector_type__(3)));
typedef half half4  __attribute__((__ext_vector_type__(4)));
typedef half half8  __attribute__((__ext_vector_type__(8)));
typedef half half16 __attribute__((__ext_vector_type__(16)));
#endif



#ifdef cl_khr_fp64
typedef double double2  __attribute__((__ext_vector_type__(2)));
typedef double double3  __attribute__((__ext_vector_type__(3)));
typedef double double4  __attribute__((__ext_vector_type__(4)));
typedef double double8  __attribute__((__ext_vector_type__(8)));
typedef double double16 __attribute__((__ext_vector_type__(16)));
#endif

/* Ensure the data types have the right sizes */
_CL_STATIC_ASSERT(char  , sizeof(char  ) == 1);
_CL_STATIC_ASSERT(char2 , sizeof(char2 ) == 2 *sizeof(char));
_CL_STATIC_ASSERT(char3 , sizeof(char3 ) == 4 *sizeof(char));
_CL_STATIC_ASSERT(char4 , sizeof(char4 ) == 4 *sizeof(char));
_CL_STATIC_ASSERT(char8 , sizeof(char8 ) == 8 *sizeof(char));
_CL_STATIC_ASSERT(char16, sizeof(char16) == 16*sizeof(char));

_CL_STATIC_ASSERT(uchar , sizeof(uchar ) == 1);
_CL_STATIC_ASSERT(uchar2 , sizeof(uchar2 ) == 2 *sizeof(uchar));
_CL_STATIC_ASSERT(uchar3 , sizeof(uchar3 ) == 4 *sizeof(uchar));
_CL_STATIC_ASSERT(uchar4 , sizeof(uchar4 ) == 4 *sizeof(uchar));
_CL_STATIC_ASSERT(uchar8 , sizeof(uchar8 ) == 8 *sizeof(uchar));
_CL_STATIC_ASSERT(uchar16, sizeof(uchar16) == 16*sizeof(uchar));

_CL_STATIC_ASSERT(short , sizeof(short ) == 2);
_CL_STATIC_ASSERT(short2 , sizeof(short2 ) == 2 *sizeof(short));
_CL_STATIC_ASSERT(short3 , sizeof(short3 ) == 4 *sizeof(short));
_CL_STATIC_ASSERT(short4 , sizeof(short4 ) == 4 *sizeof(short));
_CL_STATIC_ASSERT(short8 , sizeof(short8 ) == 8 *sizeof(short));
_CL_STATIC_ASSERT(short16, sizeof(short16) == 16*sizeof(short));

_CL_STATIC_ASSERT(ushort, sizeof(ushort) == 2);
_CL_STATIC_ASSERT(ushort2 , sizeof(ushort2 ) == 2 *sizeof(ushort));
_CL_STATIC_ASSERT(ushort3 , sizeof(ushort3 ) == 4 *sizeof(ushort));
_CL_STATIC_ASSERT(ushort4 , sizeof(ushort4 ) == 4 *sizeof(ushort));
_CL_STATIC_ASSERT(ushort8 , sizeof(ushort8 ) == 8 *sizeof(ushort));
_CL_STATIC_ASSERT(ushort16, sizeof(ushort16) == 16*sizeof(ushort));

_CL_STATIC_ASSERT(int   , sizeof(int   ) == 4);
_CL_STATIC_ASSERT(int2 , sizeof(int2 ) == 2 *sizeof(int));
_CL_STATIC_ASSERT(int3 , sizeof(int3 ) == 4 *sizeof(int));
_CL_STATIC_ASSERT(int4 , sizeof(int4 ) == 4 *sizeof(int));
_CL_STATIC_ASSERT(int8 , sizeof(int8 ) == 8 *sizeof(int));
_CL_STATIC_ASSERT(int16, sizeof(int16) == 16*sizeof(int));

_CL_STATIC_ASSERT(uint  , sizeof(uint  ) == 4);
_CL_STATIC_ASSERT(uint2 , sizeof(uint2 ) == 2 *sizeof(uint));
_CL_STATIC_ASSERT(uint3 , sizeof(uint3 ) == 4 *sizeof(uint));
_CL_STATIC_ASSERT(uint4 , sizeof(uint4 ) == 4 *sizeof(uint));
_CL_STATIC_ASSERT(uint8 , sizeof(uint8 ) == 8 *sizeof(uint));
_CL_STATIC_ASSERT(uint16, sizeof(uint16) == 16*sizeof(uint));

#ifdef cles_khr_int64 
_CL_STATIC_ASSERT(long  , sizeof(long  ) == 8);
_CL_STATIC_ASSERT(long2 , sizeof(long2 ) == 2 *sizeof(long));
_CL_STATIC_ASSERT(long3 , sizeof(long3 ) == 4 *sizeof(long));
_CL_STATIC_ASSERT(long4 , sizeof(long4 ) == 4 *sizeof(long));
_CL_STATIC_ASSERT(long8 , sizeof(long8 ) == 8 *sizeof(long));
_CL_STATIC_ASSERT(long16, sizeof(long16) == 16*sizeof(long));

_CL_STATIC_ASSERT(ulong  , sizeof(ulong  ) == 8);
_CL_STATIC_ASSERT(ulong2 , sizeof(ulong2 ) == 2 *sizeof(ulong));
_CL_STATIC_ASSERT(ulong3 , sizeof(ulong3 ) == 4 *sizeof(ulong));
_CL_STATIC_ASSERT(ulong4 , sizeof(ulong4 ) == 4 *sizeof(ulong));
_CL_STATIC_ASSERT(ulong8 , sizeof(ulong8 ) == 8 *sizeof(ulong));
_CL_STATIC_ASSERT(ulong16, sizeof(ulong16) == 16*sizeof(ulong));
#endif

#ifdef cl_khr_fp16
_CL_STATIC_ASSERT(half, sizeof(half) == 2);
_CL_STATIC_ASSERT(half2 , sizeof(half2 ) == 2 *sizeof(half));
_CL_STATIC_ASSERT(half3 , sizeof(half3 ) == 4 *sizeof(half));
_CL_STATIC_ASSERT(half4 , sizeof(half4 ) == 4 *sizeof(half));
_CL_STATIC_ASSERT(half8 , sizeof(half8 ) == 8 *sizeof(half));
_CL_STATIC_ASSERT(half16, sizeof(half16) == 16*sizeof(half));
#endif

_CL_STATIC_ASSERT(float , sizeof(float ) == 4);
_CL_STATIC_ASSERT(float2 , sizeof(float2 ) == 2 *sizeof(float));
_CL_STATIC_ASSERT(float3 , sizeof(float3 ) == 4 *sizeof(float));
_CL_STATIC_ASSERT(float4 , sizeof(float4 ) == 4 *sizeof(float));
_CL_STATIC_ASSERT(float8 , sizeof(float8 ) == 8 *sizeof(float));
_CL_STATIC_ASSERT(float16, sizeof(float16) == 16*sizeof(float));

#ifdef cl_khr_fp64
_CL_STATIC_ASSERT(double, sizeof(double) == 8);
_CL_STATIC_ASSERT(double2 , sizeof(double2 ) == 2 *sizeof(double));
_CL_STATIC_ASSERT(double3 , sizeof(double3 ) == 4 *sizeof(double));
_CL_STATIC_ASSERT(double4 , sizeof(double4 ) == 4 *sizeof(double));
_CL_STATIC_ASSERT(double8 , sizeof(double8 ) == 8 *sizeof(double));
_CL_STATIC_ASSERT(double16, sizeof(double16) == 16*sizeof(double));
#endif

_CL_STATIC_ASSERT(size_t, sizeof(size_t) == sizeof(void*));
_CL_STATIC_ASSERT(ptrdiff_t, sizeof(ptrdiff_t) == sizeof(void*));
_CL_STATIC_ASSERT(intptr_t, sizeof(intptr_t) == sizeof(void*));
_CL_STATIC_ASSERT(uintptr_t, sizeof(uintptr_t) == sizeof(void*));


/* Conversion functions */

#define _CL_DECLARE_AS_TYPE(SRC, DST)           \
  DST _CL_OVERLOADABLE as_##DST(SRC a);

/* 1 byte */
#define _CL_DECLARE_AS_TYPE_1(SRC)              \
  _CL_DECLARE_AS_TYPE(SRC, char)                \
  _CL_DECLARE_AS_TYPE(SRC, uchar)
_CL_DECLARE_AS_TYPE_1(char)
_CL_DECLARE_AS_TYPE_1(uchar)

/* 2 bytes */
#define _CL_DECLARE_AS_TYPE_2(SRC)              \
  _CL_DECLARE_AS_TYPE(SRC, char2)               \
  _CL_DECLARE_AS_TYPE(SRC, uchar2)              \
  _CL_DECLARE_AS_TYPE(SRC, short)               \
  _CL_DECLARE_AS_TYPE(SRC, ushort)
_CL_DECLARE_AS_TYPE_2(char2)
_CL_DECLARE_AS_TYPE_2(uchar2)
_CL_DECLARE_AS_TYPE_2(short)
_CL_DECLARE_AS_TYPE_2(ushort)

/* 4 bytes */
#define _CL_DECLARE_AS_TYPE_4(SRC)              \
  _CL_DECLARE_AS_TYPE(SRC, char4)               \
  _CL_DECLARE_AS_TYPE(SRC, uchar4)              \
  _CL_DECLARE_AS_TYPE(SRC, char3)               \
  _CL_DECLARE_AS_TYPE(SRC, uchar3)              \
  _CL_DECLARE_AS_TYPE(SRC, short2)              \
  _CL_DECLARE_AS_TYPE(SRC, ushort2)             \
  _CL_DECLARE_AS_TYPE(SRC, int)                 \
  _CL_DECLARE_AS_TYPE(SRC, uint)                \
  _CL_DECLARE_AS_TYPE(SRC, float)
_CL_DECLARE_AS_TYPE_4(char4)
_CL_DECLARE_AS_TYPE_4(uchar4)
_CL_DECLARE_AS_TYPE_4(char3)
_CL_DECLARE_AS_TYPE_4(uchar3)
_CL_DECLARE_AS_TYPE_4(short2)
_CL_DECLARE_AS_TYPE_4(ushort2)
_CL_DECLARE_AS_TYPE_4(int)
_CL_DECLARE_AS_TYPE_4(uint)
_CL_DECLARE_AS_TYPE_4(float)

/* 8 bytes */
#define _CL_DECLARE_AS_TYPE_8(SRC)              \
  _CL_DECLARE_AS_TYPE(SRC, char8)               \
  _CL_DECLARE_AS_TYPE(SRC, uchar8)              \
  _CL_DECLARE_AS_TYPE(SRC, short4)              \
  _CL_DECLARE_AS_TYPE(SRC, ushort4)             \
  _CL_DECLARE_AS_TYPE(SRC, short3)              \
  _CL_DECLARE_AS_TYPE(SRC, ushort3)             \
  _CL_DECLARE_AS_TYPE(SRC, int2)                \
  _CL_DECLARE_AS_TYPE(SRC, uint2)               \
  __IF_INT64(_CL_DECLARE_AS_TYPE(SRC, long))    \
  __IF_INT64(_CL_DECLARE_AS_TYPE(SRC, ulong))   \
  _CL_DECLARE_AS_TYPE(SRC, float2)              \
  __IF_FP64(_CL_DECLARE_AS_TYPE(SRC, double))
_CL_DECLARE_AS_TYPE_8(char8)
_CL_DECLARE_AS_TYPE_8(uchar8)
_CL_DECLARE_AS_TYPE_8(short4)
_CL_DECLARE_AS_TYPE_8(ushort4)
_CL_DECLARE_AS_TYPE_8(short3)
_CL_DECLARE_AS_TYPE_8(ushort3)
_CL_DECLARE_AS_TYPE_8(int2)
_CL_DECLARE_AS_TYPE_8(uint2)
__IF_INT64(_CL_DECLARE_AS_TYPE_8(long))
__IF_INT64(_CL_DECLARE_AS_TYPE_8(ulong))
_CL_DECLARE_AS_TYPE_8(float2)
__IF_FP64(_CL_DECLARE_AS_TYPE_8(double))

/* 16 bytes */
#define _CL_DECLARE_AS_TYPE_16(SRC)             \
  _CL_DECLARE_AS_TYPE(SRC, char16)              \
  _CL_DECLARE_AS_TYPE(SRC, uchar16)             \
  _CL_DECLARE_AS_TYPE(SRC, short8)              \
  _CL_DECLARE_AS_TYPE(SRC, ushort8)             \
  _CL_DECLARE_AS_TYPE(SRC, int4)                \
  _CL_DECLARE_AS_TYPE(SRC, uint4)               \
  _CL_DECLARE_AS_TYPE(SRC, int3)                \
  _CL_DECLARE_AS_TYPE(SRC, uint3)               \
  __IF_INT64(_CL_DECLARE_AS_TYPE(SRC, long2))   \
  __IF_INT64(_CL_DECLARE_AS_TYPE(SRC, ulong2))  \
  _CL_DECLARE_AS_TYPE(SRC, float4)              \
  _CL_DECLARE_AS_TYPE(SRC, float3)              \
  __IF_FP64(_CL_DECLARE_AS_TYPE(SRC, double2))
_CL_DECLARE_AS_TYPE_16(char16)
_CL_DECLARE_AS_TYPE_16(uchar16)
_CL_DECLARE_AS_TYPE_16(short8)
_CL_DECLARE_AS_TYPE_16(ushort8)
_CL_DECLARE_AS_TYPE_16(int4)
_CL_DECLARE_AS_TYPE_16(uint4)
_CL_DECLARE_AS_TYPE_16(int3)
_CL_DECLARE_AS_TYPE_16(uint3)
__IF_INT64(_CL_DECLARE_AS_TYPE_16(long2))
__IF_INT64(_CL_DECLARE_AS_TYPE_16(ulong2))
_CL_DECLARE_AS_TYPE_16(float4)
_CL_DECLARE_AS_TYPE_16(float3)
__IF_FP64(_CL_DECLARE_AS_TYPE_16(double2))

/* 32 bytes */
#define _CL_DECLARE_AS_TYPE_32(SRC)             \
  _CL_DECLARE_AS_TYPE(SRC, short16)             \
  _CL_DECLARE_AS_TYPE(SRC, ushort16)            \
  _CL_DECLARE_AS_TYPE(SRC, int8)                \
  _CL_DECLARE_AS_TYPE(SRC, uint8)               \
  __IF_INT64(_CL_DECLARE_AS_TYPE(SRC, long4))   \
  __IF_INT64(_CL_DECLARE_AS_TYPE(SRC, ulong4))  \
  __IF_INT64(_CL_DECLARE_AS_TYPE(SRC, long3))   \
  __IF_INT64(_CL_DECLARE_AS_TYPE(SRC, ulong3))  \
  _CL_DECLARE_AS_TYPE(SRC, float8)              \
  __IF_FP64(_CL_DECLARE_AS_TYPE(SRC, double4))  \
  __IF_FP64(_CL_DECLARE_AS_TYPE(SRC, double3))
_CL_DECLARE_AS_TYPE_32(short16)
_CL_DECLARE_AS_TYPE_32(ushort16)
_CL_DECLARE_AS_TYPE_32(int8)
_CL_DECLARE_AS_TYPE_32(uint8)
__IF_INT64(_CL_DECLARE_AS_TYPE_32(long4))
__IF_INT64(_CL_DECLARE_AS_TYPE_32(ulong4))
__IF_INT64(_CL_DECLARE_AS_TYPE_32(long3))
__IF_INT64(_CL_DECLARE_AS_TYPE_32(ulong3))
_CL_DECLARE_AS_TYPE_32(float8)
__IF_FP64(_CL_DECLARE_AS_TYPE_32(double4))
__IF_FP64(_CL_DECLARE_AS_TYPE_32(double3))

/* 64 bytes */
#define _CL_DECLARE_AS_TYPE_64(SRC)             \
  _CL_DECLARE_AS_TYPE(SRC, int16)               \
  _CL_DECLARE_AS_TYPE(SRC, uint16)              \
  __IF_INT64(_CL_DECLARE_AS_TYPE(SRC, long8))   \
  __IF_INT64(_CL_DECLARE_AS_TYPE(SRC, ulong8))  \
  _CL_DECLARE_AS_TYPE(SRC, float16)             \
  __IF_FP64(_CL_DECLARE_AS_TYPE(SRC, double8))
_CL_DECLARE_AS_TYPE_64(int16)
_CL_DECLARE_AS_TYPE_64(uint16)
__IF_INT64(_CL_DECLARE_AS_TYPE_64(long8))
__IF_INT64(_CL_DECLARE_AS_TYPE_64(ulong8))
_CL_DECLARE_AS_TYPE_64(float16)
__IF_FP64(_CL_DECLARE_AS_TYPE_64(double8))

/* 128 bytes */
#define _CL_DECLARE_AS_TYPE_128(SRC)            \
  __IF_INT64(_CL_DECLARE_AS_TYPE(SRC, long16))  \
  __IF_INT64(_CL_DECLARE_AS_TYPE(SRC, ulong16)) \
  __IF_FP64(_CL_DECLARE_AS_TYPE(SRC, double16))
__IF_INT64(_CL_DECLARE_AS_TYPE_128(long16))
__IF_INT64(_CL_DECLARE_AS_TYPE_128(ulong16))
__IF_FP64(_CL_DECLARE_AS_TYPE_128(double16))

/* Conversions between builtin types.
 * 
 * Even though the OpenCL specification isn't entirely clear on this
 * matter, we implement all rounding mode combinations even for
 * integer-to-integer conversions. The rounding mode is essentially
 * redundant and thus ignored.
 *
 * Other OpenCL implementations seem to allow this in user code, and some
 * of the test suites/benchmarks out in the wild expect these functions
 * are available.
 *
 * Saturating conversions are only allowed when the destination type
 * is an integer.
 */

#define _CL_DECLARE_CONVERT_TYPE(SRC, DST, SIZE, INTSUFFIX, FLOATSUFFIX) \
  DST##SIZE _CL_OVERLOADABLE                                             \
  convert_##DST##SIZE##INTSUFFIX##FLOATSUFFIX(SRC##SIZE a);

#define _CL_DECLARE_CONVERT_TYPE_DST(SRC, SIZE, FLOATSUFFIX)            \
  _CL_DECLARE_CONVERT_TYPE(SRC, char  , SIZE,     , FLOATSUFFIX)        \
  _CL_DECLARE_CONVERT_TYPE(SRC, char  , SIZE, _sat, FLOATSUFFIX)        \
  _CL_DECLARE_CONVERT_TYPE(SRC, uchar , SIZE,     , FLOATSUFFIX)        \
  _CL_DECLARE_CONVERT_TYPE(SRC, uchar , SIZE, _sat, FLOATSUFFIX)        \
  _CL_DECLARE_CONVERT_TYPE(SRC, short , SIZE,     , FLOATSUFFIX)        \
  _CL_DECLARE_CONVERT_TYPE(SRC, short , SIZE, _sat, FLOATSUFFIX)        \
  _CL_DECLARE_CONVERT_TYPE(SRC, ushort, SIZE,     , FLOATSUFFIX)        \
  _CL_DECLARE_CONVERT_TYPE(SRC, ushort, SIZE, _sat, FLOATSUFFIX)        \
  _CL_DECLARE_CONVERT_TYPE(SRC, int   , SIZE,     , FLOATSUFFIX)        \
  _CL_DECLARE_CONVERT_TYPE(SRC, int   , SIZE, _sat, FLOATSUFFIX)        \
  _CL_DECLARE_CONVERT_TYPE(SRC, uint  , SIZE,     , FLOATSUFFIX)        \
  _CL_DECLARE_CONVERT_TYPE(SRC, uint  , SIZE, _sat, FLOATSUFFIX)        \
  __IF_INT64(                                                           \
  _CL_DECLARE_CONVERT_TYPE(SRC, long  , SIZE,     , FLOATSUFFIX)        \
  _CL_DECLARE_CONVERT_TYPE(SRC, long  , SIZE, _sat, FLOATSUFFIX)        \
  _CL_DECLARE_CONVERT_TYPE(SRC, ulong , SIZE,     , FLOATSUFFIX)        \
  _CL_DECLARE_CONVERT_TYPE(SRC, ulong , SIZE, _sat, FLOATSUFFIX))       \
  _CL_DECLARE_CONVERT_TYPE(SRC, float , SIZE,     , FLOATSUFFIX)        \
  __IF_FP64(                                                            \
  _CL_DECLARE_CONVERT_TYPE(SRC, double, SIZE,     , FLOATSUFFIX))

#define _CL_DECLARE_CONVERT_TYPE_SRC_DST(SIZE, FLOATSUFFIX) \
  _CL_DECLARE_CONVERT_TYPE_DST(char  , SIZE, FLOATSUFFIX)   \
  _CL_DECLARE_CONVERT_TYPE_DST(uchar , SIZE, FLOATSUFFIX)   \
  _CL_DECLARE_CONVERT_TYPE_DST(short , SIZE, FLOATSUFFIX)   \
  _CL_DECLARE_CONVERT_TYPE_DST(ushort, SIZE, FLOATSUFFIX)   \
  _CL_DECLARE_CONVERT_TYPE_DST(int   , SIZE, FLOATSUFFIX)   \
  _CL_DECLARE_CONVERT_TYPE_DST(uint  , SIZE, FLOATSUFFIX)   \
  __IF_INT64(                                               \
  _CL_DECLARE_CONVERT_TYPE_DST(long  , SIZE, FLOATSUFFIX)   \
  _CL_DECLARE_CONVERT_TYPE_DST(ulong , SIZE, FLOATSUFFIX))  \
  _CL_DECLARE_CONVERT_TYPE_DST(float , SIZE, FLOATSUFFIX)   \
  __IF_FP64(                                                \
  _CL_DECLARE_CONVERT_TYPE_DST(double, SIZE, FLOATSUFFIX))

#define _CL_DECLARE_CONVERT_TYPE_SRC_DST_SIZE(FLOATSUFFIX) \
  _CL_DECLARE_CONVERT_TYPE_SRC_DST(  , FLOATSUFFIX)   \
  _CL_DECLARE_CONVERT_TYPE_SRC_DST( 2, FLOATSUFFIX)   \
  _CL_DECLARE_CONVERT_TYPE_SRC_DST( 3, FLOATSUFFIX)   \
  _CL_DECLARE_CONVERT_TYPE_SRC_DST( 4, FLOATSUFFIX)   \
  _CL_DECLARE_CONVERT_TYPE_SRC_DST( 8, FLOATSUFFIX)   \
  _CL_DECLARE_CONVERT_TYPE_SRC_DST(16, FLOATSUFFIX)

_CL_DECLARE_CONVERT_TYPE_SRC_DST_SIZE(    )
_CL_DECLARE_CONVERT_TYPE_SRC_DST_SIZE(_rtz)
_CL_DECLARE_CONVERT_TYPE_SRC_DST_SIZE(_rte)
_CL_DECLARE_CONVERT_TYPE_SRC_DST_SIZE(_rtp)
_CL_DECLARE_CONVERT_TYPE_SRC_DST_SIZE(_rtn)


/* Work-Item Functions */

uint get_work_dim();
size_t get_global_size(uint);
size_t get_global_id(uint);
size_t get_local_size(uint);
size_t get_local_id(uint);
size_t get_num_groups(uint);
size_t get_group_id(uint);
size_t get_global_offset(uint);

void barrier (cl_mem_fence_flags flags);


/* Math Constants */

#define MAXFLOAT  FLT_MAX
#define HUGE_VALF __builtin_huge_valf()
#define INFINITY  (1.0f / 0.0f)
#define NAN       (0.0f / 0.0f)

#define FLT_DIG        6
#define FLT_MANT_DIG   24
#define FLT_MAX_10_EXP +38
#define FLT_MAX_EXP    +128
#define FLT_MIN_10_EXP -37
#define FLT_MIN_EXP    -125
#define FLT_RADIX      2
#define FLT_MAX        0x1.fffffep127f
#define FLT_MIN        0x1.0p-126f
#define FLT_EPSILON    0x1.0p-23f

#define FP_ILOGB0   INT_MIN
#define FP_ILOGBNAN INT_MAX

#define M_E_F        2.71828182845904523536028747135f
#define M_LOG2E_F    1.44269504088896340735992468100f
#define M_LOG10E_F   0.434294481903251827651128918917f
#define M_LN2_F      0.693147180559945309417232121458f
#define M_LN10_F     2.30258509299404568401799145468f
#define M_PI_F       3.14159265358979323846264338328f
#define M_PI_2_F     1.57079632679489661923132169164f
#define M_PI_4_F     0.785398163397448309615660845820f
#define M_1_PI_F     0.318309886183790671537767526745f
#define M_2_PI_F     0.636619772367581343075535053490f
#define M_2_SQRTPI_F 1.12837916709551257389615890312f
#define M_SQRT2_F    1.41421356237309504880168872421f
#define M_SQRT1_2_F  0.707106781186547524400844362105f

#ifdef cl_khr_fp64
#define HUGE_VAL __builtin_huge_val()

#define DBL_DIG        15
#define DBL_MANT_DIG   53
#define DBL_MAX_10_EXP +308
#define DBL_MAX_EXP    +1024
#define DBL_MIN_10_EXP -307
#define DBL_MIN_EXP    -1021
#define DBL_MAX        0x1.fffffffffffffp1023
#define DBL_MIN        0x1.0p-1022
#define DBL_EPSILON    0x1.0p-52

#define M_E        2.71828182845904523536028747135
#define M_LOG2E    1.44269504088896340735992468100
#define M_LOG10E   0.434294481903251827651128918917
#define M_LN2      0.693147180559945309417232121458
#define M_LN10     2.30258509299404568401799145468
#define M_PI       3.14159265358979323846264338328
#define M_PI_2     1.57079632679489661923132169164
#define M_PI_4     0.785398163397448309615660845820
#define M_1_PI     0.318309886183790671537767526745
#define M_2_PI     0.636619772367581343075535053490
#define M_2_SQRTPI 1.12837916709551257389615890312
#define M_SQRT2    1.41421356237309504880168872421
#define M_SQRT1_2  0.707106781186547524400844362105
#endif


/* Math Functions */

/* Naming scheme:
 *    [NAME]_[R]_[A]*
 * where [R] is the return type, and [A] are the argument types:
 *    I: int
 *    J: vector of int
 *    U: vector of uint or ulong
 *    S: scalar (float or double)
 *    F: vector of float
 *    V: vector of float or double
 */

#define _CL_DECLARE_FUNC_V_V(NAME)              \
  float    _CL_OVERLOADABLE NAME(float   );     \
  float2   _CL_OVERLOADABLE NAME(float2  );     \
  float3   _CL_OVERLOADABLE NAME(float3  );     \
  float4   _CL_OVERLOADABLE NAME(float4  );     \
  float8   _CL_OVERLOADABLE NAME(float8  );     \
  float16  _CL_OVERLOADABLE NAME(float16 );     \
  __IF_FP64(                                    \
  double   _CL_OVERLOADABLE NAME(double  );     \
  double2  _CL_OVERLOADABLE NAME(double2 );     \
  double3  _CL_OVERLOADABLE NAME(double3 );     \
  double4  _CL_OVERLOADABLE NAME(double4 );     \
  double8  _CL_OVERLOADABLE NAME(double8 );     \
  double16 _CL_OVERLOADABLE NAME(double16);)
#define _CL_DECLARE_FUNC_V_VV(NAME)                     \
  float    _CL_OVERLOADABLE NAME(float   , float   );   \
  float2   _CL_OVERLOADABLE NAME(float2  , float2  );   \
  float3   _CL_OVERLOADABLE NAME(float3  , float3  );   \
  float4   _CL_OVERLOADABLE NAME(float4  , float4  );   \
  float8   _CL_OVERLOADABLE NAME(float8  , float8  );   \
  float16  _CL_OVERLOADABLE NAME(float16 , float16 );   \
  __IF_FP64(                                            \
  double   _CL_OVERLOADABLE NAME(double  , double  );   \
  double2  _CL_OVERLOADABLE NAME(double2 , double2 );   \
  double3  _CL_OVERLOADABLE NAME(double3 , double3 );   \
  double4  _CL_OVERLOADABLE NAME(double4 , double4 );   \
  double8  _CL_OVERLOADABLE NAME(double8 , double8 );   \
  double16 _CL_OVERLOADABLE NAME(double16, double16);)
#define _CL_DECLARE_FUNC_V_VVV(NAME)                                    \
  float    _CL_OVERLOADABLE NAME(float   , float   , float   );         \
  float2   _CL_OVERLOADABLE NAME(float2  , float2  , float2  );         \
  float3   _CL_OVERLOADABLE NAME(float3  , float3  , float3  );         \
  float4   _CL_OVERLOADABLE NAME(float4  , float4  , float4  );         \
  float8   _CL_OVERLOADABLE NAME(float8  , float8  , float8  );         \
  float16  _CL_OVERLOADABLE NAME(float16 , float16 , float16 );         \
  __IF_FP64(                                                            \
  double   _CL_OVERLOADABLE NAME(double  , double  , double  );         \
  double2  _CL_OVERLOADABLE NAME(double2 , double2 , double2 );         \
  double3  _CL_OVERLOADABLE NAME(double3 , double3 , double3 );         \
  double4  _CL_OVERLOADABLE NAME(double4 , double4 , double4 );         \
  double8  _CL_OVERLOADABLE NAME(double8 , double8 , double8 );         \
  double16 _CL_OVERLOADABLE NAME(double16, double16, double16);)
#define _CL_DECLARE_FUNC_V_VVS(NAME)                            \
  float2   _CL_OVERLOADABLE NAME(float2  , float2  , float );   \
  float3   _CL_OVERLOADABLE NAME(float3  , float3  , float );   \
  float4   _CL_OVERLOADABLE NAME(float4  , float4  , float );   \
  float8   _CL_OVERLOADABLE NAME(float8  , float8  , float );   \
  float16  _CL_OVERLOADABLE NAME(float16 , float16 , float );   \
  __IF_FP64(                                                    \
  double2  _CL_OVERLOADABLE NAME(double2 , double2 , double);   \
  double3  _CL_OVERLOADABLE NAME(double3 , double3 , double);   \
  double4  _CL_OVERLOADABLE NAME(double4 , double4 , double);   \
  double8  _CL_OVERLOADABLE NAME(double8 , double8 , double);   \
  double16 _CL_OVERLOADABLE NAME(double16, double16, double);)
#define _CL_DECLARE_FUNC_V_VSS(NAME)                            \
  float2   _CL_OVERLOADABLE NAME(float2  , float , float );     \
  float3   _CL_OVERLOADABLE NAME(float3  , float , float );     \
  float4   _CL_OVERLOADABLE NAME(float4  , float , float );     \
  float8   _CL_OVERLOADABLE NAME(float8  , float , float );     \
  float16  _CL_OVERLOADABLE NAME(float16 , float , float );     \
  __IF_FP64(                                                    \
  double2  _CL_OVERLOADABLE NAME(double2 , double, double);     \
  double3  _CL_OVERLOADABLE NAME(double3 , double, double);     \
  double4  _CL_OVERLOADABLE NAME(double4 , double, double);     \
  double8  _CL_OVERLOADABLE NAME(double8 , double, double);     \
  double16 _CL_OVERLOADABLE NAME(double16, double, double);)
#define _CL_DECLARE_FUNC_V_SSV(NAME)                            \
  float2   _CL_OVERLOADABLE NAME(float , float , float2  );     \
  float3   _CL_OVERLOADABLE NAME(float , float , float3  );     \
  float4   _CL_OVERLOADABLE NAME(float , float , float4  );     \
  float8   _CL_OVERLOADABLE NAME(float , float , float8  );     \
  float16  _CL_OVERLOADABLE NAME(float , float , float16 );     \
  __IF_FP64(                                                    \
  double2  _CL_OVERLOADABLE NAME(double, double, double2 );     \
  double3  _CL_OVERLOADABLE NAME(double, double, double3 );     \
  double4  _CL_OVERLOADABLE NAME(double, double, double4 );     \
  double8  _CL_OVERLOADABLE NAME(double, double, double8 );     \
  double16 _CL_OVERLOADABLE NAME(double, double, double16);)
#define _CL_DECLARE_FUNC_V_VVJ(NAME)                                    \
  __IF_FP16(                                                            \
  /*half     _CL_OVERLOADABLE NAME(half    , half    , short  );*/      \
  half2    _CL_OVERLOADABLE NAME(half2   , half2   , short2 );          \
  half3    _CL_OVERLOADABLE NAME(half3   , half3   , short3 );          \
  half4    _CL_OVERLOADABLE NAME(half4   , half4   , short4 );          \
  half8    _CL_OVERLOADABLE NAME(half8   , half8   , short8 );          \
  half16   _CL_OVERLOADABLE NAME(half16  , half16  , short16);)         \
  float    _CL_OVERLOADABLE NAME(float   , float   , int    );          \
  float2   _CL_OVERLOADABLE NAME(float2  , float2  , int2   );          \
  float3   _CL_OVERLOADABLE NAME(float3  , float3  , int3   );          \
  float4   _CL_OVERLOADABLE NAME(float4  , float4  , int4   );          \
  float8   _CL_OVERLOADABLE NAME(float8  , float8  , int8   );          \
  float16  _CL_OVERLOADABLE NAME(float16 , float16 , int16  );          \
  __IF_FP64(                                                            \
  double   _CL_OVERLOADABLE NAME(double  , double  , long   );          \
  double2  _CL_OVERLOADABLE NAME(double2 , double2 , long2  );          \
  double3  _CL_OVERLOADABLE NAME(double3 , double3 , long3  );          \
  double4  _CL_OVERLOADABLE NAME(double4 , double4 , long4  );          \
  double8  _CL_OVERLOADABLE NAME(double8 , double8 , long8  );          \
  double16 _CL_OVERLOADABLE NAME(double16, double16, long16 );)
#define _CL_DECLARE_FUNC_V_VVU(NAME)                                    \
  __IF_FP16(                                                            \
  /*half     _CL_OVERLOADABLE NAME(half    , half    , ushort  );*/     \
  half2    _CL_OVERLOADABLE NAME(half2   , half2   , ushort2 );         \
  half3    _CL_OVERLOADABLE NAME(half3   , half3   , ushort3 );         \
  half4    _CL_OVERLOADABLE NAME(half4   , half4   , ushort4 );         \
  half8    _CL_OVERLOADABLE NAME(half8   , half8   , ushort8 );         \
  half16   _CL_OVERLOADABLE NAME(half16  , half16  , ushort16);)        \
  float    _CL_OVERLOADABLE NAME(float   , float   , uint    );         \
  float2   _CL_OVERLOADABLE NAME(float2  , float2  , uint2   );         \
  float3   _CL_OVERLOADABLE NAME(float3  , float3  , uint3   );         \
  float4   _CL_OVERLOADABLE NAME(float4  , float4  , uint4   );         \
  float8   _CL_OVERLOADABLE NAME(float8  , float8  , uint8   );         \
  float16  _CL_OVERLOADABLE NAME(float16 , float16 , uint16  );         \
  __IF_FP64(                                                            \
  double   _CL_OVERLOADABLE NAME(double  , double  , ulong   );         \
  double2  _CL_OVERLOADABLE NAME(double2 , double2 , ulong2  );         \
  double3  _CL_OVERLOADABLE NAME(double3 , double3 , ulong3  );         \
  double4  _CL_OVERLOADABLE NAME(double4 , double4 , ulong4  );         \
  double8  _CL_OVERLOADABLE NAME(double8 , double8 , ulong8  );         \
  double16 _CL_OVERLOADABLE NAME(double16, double16, ulong16 );)
#define _CL_DECLARE_FUNC_V_U(NAME)              \
  float    _CL_OVERLOADABLE NAME(uint   );      \
  float2   _CL_OVERLOADABLE NAME(uint2  );      \
  float3   _CL_OVERLOADABLE NAME(uint3  );      \
  float4   _CL_OVERLOADABLE NAME(uint4  );      \
  float8   _CL_OVERLOADABLE NAME(uint8  );      \
  float16  _CL_OVERLOADABLE NAME(uint16 );      \
  __IF_FP64(                                    \
  double   _CL_OVERLOADABLE NAME(ulong  );      \
  double2  _CL_OVERLOADABLE NAME(ulong2 );      \
  double3  _CL_OVERLOADABLE NAME(ulong3 );      \
  double4  _CL_OVERLOADABLE NAME(ulong4 );      \
  double8  _CL_OVERLOADABLE NAME(ulong8 );      \
  double16 _CL_OVERLOADABLE NAME(ulong16);)
#define _CL_DECLARE_FUNC_V_VS(NAME)                     \
  float2   _CL_OVERLOADABLE NAME(float2  , float );     \
  float3   _CL_OVERLOADABLE NAME(float3  , float );     \
  float4   _CL_OVERLOADABLE NAME(float4  , float );     \
  float8   _CL_OVERLOADABLE NAME(float8  , float );     \
  float16  _CL_OVERLOADABLE NAME(float16 , float );     \
  __IF_FP64(                                            \
  double2  _CL_OVERLOADABLE NAME(double2 , double);     \
  double3  _CL_OVERLOADABLE NAME(double3 , double);     \
  double4  _CL_OVERLOADABLE NAME(double4 , double);     \
  double8  _CL_OVERLOADABLE NAME(double8 , double);     \
  double16 _CL_OVERLOADABLE NAME(double16, double);)
#define _CL_DECLARE_FUNC_V_VJ(NAME)                     \
  float    _CL_OVERLOADABLE NAME(float   , int  );      \
  float2   _CL_OVERLOADABLE NAME(float2  , int2 );      \
  float3   _CL_OVERLOADABLE NAME(float3  , int3 );      \
  float4   _CL_OVERLOADABLE NAME(float4  , int4 );      \
  float8   _CL_OVERLOADABLE NAME(float8  , int8 );      \
  float16  _CL_OVERLOADABLE NAME(float16 , int16);      \
  __IF_FP64(                                            \
  double   _CL_OVERLOADABLE NAME(double  , int  );      \
  double2  _CL_OVERLOADABLE NAME(double2 , int2 );      \
  double3  _CL_OVERLOADABLE NAME(double3 , int3 );      \
  double4  _CL_OVERLOADABLE NAME(double4 , int4 );      \
  double8  _CL_OVERLOADABLE NAME(double8 , int8 );      \
  double16 _CL_OVERLOADABLE NAME(double16, int16);)
#define _CL_DECLARE_FUNC_J_VV(NAME)                     \
  int    _CL_OVERLOADABLE NAME(float   , float   );     \
  int2   _CL_OVERLOADABLE NAME(float2  , float2  );     \
  int3   _CL_OVERLOADABLE NAME(float3  , float3  );     \
  int4   _CL_OVERLOADABLE NAME(float4  , float4  );     \
  int8   _CL_OVERLOADABLE NAME(float8  , float8  );     \
  int16  _CL_OVERLOADABLE NAME(float16 , float16 );     \
  __IF_FP64(                                            \
  int    _CL_OVERLOADABLE NAME(double  , double  );     \
  long2  _CL_OVERLOADABLE NAME(double2 , double2 );     \
  long3  _CL_OVERLOADABLE NAME(double3 , double3 );     \
  long4  _CL_OVERLOADABLE NAME(double4 , double4 );     \
  long8  _CL_OVERLOADABLE NAME(double8 , double8 );     \
  long16 _CL_OVERLOADABLE NAME(double16, double16);)
#define _CL_DECLARE_FUNC_V_VI(NAME)                     \
  float2   _CL_OVERLOADABLE NAME(float2  , int);        \
  float3   _CL_OVERLOADABLE NAME(float3  , int);        \
  float4   _CL_OVERLOADABLE NAME(float4  , int);        \
  float8   _CL_OVERLOADABLE NAME(float8  , int);        \
  float16  _CL_OVERLOADABLE NAME(float16 , int);        \
  __IF_FP64(                                            \
  double2  _CL_OVERLOADABLE NAME(double2 , int);        \
  double3  _CL_OVERLOADABLE NAME(double3 , int);        \
  double4  _CL_OVERLOADABLE NAME(double4 , int);        \
  double8  _CL_OVERLOADABLE NAME(double8 , int);        \
  double16 _CL_OVERLOADABLE NAME(double16, int);)
#define _CL_DECLARE_FUNC_V_VPV(NAME)                                    \
  float    _CL_OVERLOADABLE NAME(float   , __global  float   *);        \
  float2   _CL_OVERLOADABLE NAME(float2  , __global  float2  *);        \
  float3   _CL_OVERLOADABLE NAME(float3  , __global  float3  *);        \
  float4   _CL_OVERLOADABLE NAME(float4  , __global  float4  *);        \
  float8   _CL_OVERLOADABLE NAME(float8  , __global  float8  *);        \
  float16  _CL_OVERLOADABLE NAME(float16 , __global  float16 *);        \
  __IF_FP64(                                                            \
  double   _CL_OVERLOADABLE NAME(double  , __global  double  *);        \
  double2  _CL_OVERLOADABLE NAME(double2 , __global  double2 *);        \
  double3  _CL_OVERLOADABLE NAME(double3 , __global  double3 *);        \
  double4  _CL_OVERLOADABLE NAME(double4 , __global  double4 *);        \
  double8  _CL_OVERLOADABLE NAME(double8 , __global  double8 *);        \
  double16 _CL_OVERLOADABLE NAME(double16, __global  double16*);)       \
  float    _CL_OVERLOADABLE NAME(float   , __local   float   *);        \
  float2   _CL_OVERLOADABLE NAME(float2  , __local   float2  *);        \
  float3   _CL_OVERLOADABLE NAME(float3  , __local   float3  *);        \
  float4   _CL_OVERLOADABLE NAME(float4  , __local   float4  *);        \
  float8   _CL_OVERLOADABLE NAME(float8  , __local   float8  *);        \
  float16  _CL_OVERLOADABLE NAME(float16 , __local   float16 *);        \
  __IF_FP64(                                                            \
  double   _CL_OVERLOADABLE NAME(double  , __local   double  *);        \
  double2  _CL_OVERLOADABLE NAME(double2 , __local   double2 *);        \
  double3  _CL_OVERLOADABLE NAME(double3 , __local   double3 *);        \
  double4  _CL_OVERLOADABLE NAME(double4 , __local   double4 *);        \
  double8  _CL_OVERLOADABLE NAME(double8 , __local   double8 *);        \
  double16 _CL_OVERLOADABLE NAME(double16, __local   double16*);)       \
  float    _CL_OVERLOADABLE NAME(float   , __private float   *);        \
  float2   _CL_OVERLOADABLE NAME(float2  , __private float2  *);        \
  float3   _CL_OVERLOADABLE NAME(float3  , __private float3  *);        \
  float4   _CL_OVERLOADABLE NAME(float4  , __private float4  *);        \
  float8   _CL_OVERLOADABLE NAME(float8  , __private float8  *);        \
  float16  _CL_OVERLOADABLE NAME(float16 , __private float16 *);        \
  __IF_FP64(                                                            \
  double   _CL_OVERLOADABLE NAME(double  , __private double  *);        \
  double2  _CL_OVERLOADABLE NAME(double2 , __private double2 *);        \
  double3  _CL_OVERLOADABLE NAME(double3 , __private double3 *);        \
  double4  _CL_OVERLOADABLE NAME(double4 , __private double4 *);        \
  double8  _CL_OVERLOADABLE NAME(double8 , __private double8 *);        \
  double16 _CL_OVERLOADABLE NAME(double16, __private double16*);)
#define _CL_DECLARE_FUNC_V_SV(NAME)                     \
  float2   _CL_OVERLOADABLE NAME(float , float2  );     \
  float3   _CL_OVERLOADABLE NAME(float , float3  );     \
  float4   _CL_OVERLOADABLE NAME(float , float4  );     \
  float8   _CL_OVERLOADABLE NAME(float , float8  );     \
  float16  _CL_OVERLOADABLE NAME(float , float16 );     \
  __IF_FP64(                                            \
  double2  _CL_OVERLOADABLE NAME(double, double2 );     \
  double3  _CL_OVERLOADABLE NAME(double, double3 );     \
  double4  _CL_OVERLOADABLE NAME(double, double4 );     \
  double8  _CL_OVERLOADABLE NAME(double, double8 );     \
  double16 _CL_OVERLOADABLE NAME(double, double16);)
#define _CL_DECLARE_FUNC_J_V(NAME)              \
  int   _CL_OVERLOADABLE NAME(float   );        \
  int2  _CL_OVERLOADABLE NAME(float2  );        \
  int3  _CL_OVERLOADABLE NAME(float3  );        \
  int4  _CL_OVERLOADABLE NAME(float4  );        \
  int8  _CL_OVERLOADABLE NAME(float8  );        \
  int16 _CL_OVERLOADABLE NAME(float16 );        \
  __IF_FP64(                                    \
  int    _CL_OVERLOADABLE NAME(double  );       \
  long2  _CL_OVERLOADABLE NAME(double2 );       \
  long3  _CL_OVERLOADABLE NAME(double3 );       \
  long4  _CL_OVERLOADABLE NAME(double4 );       \
  long8  _CL_OVERLOADABLE NAME(double8 );       \
  long16 _CL_OVERLOADABLE NAME(double16);)
#define _CL_DECLARE_FUNC_K_V(NAME)              \
  int   _CL_OVERLOADABLE NAME(float   );        \
  int2  _CL_OVERLOADABLE NAME(float2  );        \
  int3  _CL_OVERLOADABLE NAME(float3  );        \
  int4  _CL_OVERLOADABLE NAME(float4  );        \
  int8  _CL_OVERLOADABLE NAME(float8  );        \
  int16 _CL_OVERLOADABLE NAME(float16 );        \
  __IF_FP64(                                    \
  int   _CL_OVERLOADABLE NAME(double  );        \
  int2  _CL_OVERLOADABLE NAME(double2 );        \
  int3  _CL_OVERLOADABLE NAME(double3 );        \
  int4  _CL_OVERLOADABLE NAME(double4 );        \
  int8  _CL_OVERLOADABLE NAME(double8 );        \
  int16 _CL_OVERLOADABLE NAME(double16);)
#define _CL_DECLARE_FUNC_S_V(NAME)              \
  float  _CL_OVERLOADABLE NAME(float   );       \
  float  _CL_OVERLOADABLE NAME(float2  );       \
  float  _CL_OVERLOADABLE NAME(float3  );       \
  float  _CL_OVERLOADABLE NAME(float4  );       \
  float  _CL_OVERLOADABLE NAME(float8  );       \
  float  _CL_OVERLOADABLE NAME(float16 );       \
  __IF_FP64(                                    \
  double _CL_OVERLOADABLE NAME(double  );       \
  double _CL_OVERLOADABLE NAME(double2 );       \
  double _CL_OVERLOADABLE NAME(double3 );       \
  double _CL_OVERLOADABLE NAME(double4 );       \
  double _CL_OVERLOADABLE NAME(double8 );       \
  double _CL_OVERLOADABLE NAME(double16);)
#define _CL_DECLARE_FUNC_S_VV(NAME)                     \
  float  _CL_OVERLOADABLE NAME(float   , float   );     \
  float  _CL_OVERLOADABLE NAME(float2  , float2  );     \
  float  _CL_OVERLOADABLE NAME(float3  , float3  );     \
  float  _CL_OVERLOADABLE NAME(float4  , float4  );     \
  float  _CL_OVERLOADABLE NAME(float8  , float8  );     \
  float  _CL_OVERLOADABLE NAME(float16 , float16 );     \
  __IF_FP64(                                            \
  double _CL_OVERLOADABLE NAME(double  , double  );     \
  double _CL_OVERLOADABLE NAME(double2 , double2 );     \
  double _CL_OVERLOADABLE NAME(double3 , double3 );     \
  double _CL_OVERLOADABLE NAME(double4 , double4 );     \
  double _CL_OVERLOADABLE NAME(double8 , double8 );     \
  double _CL_OVERLOADABLE NAME(double16, double16);)
#define _CL_DECLARE_FUNC_F_F(NAME)              \
  float    _CL_OVERLOADABLE NAME(float   );     \
  float2   _CL_OVERLOADABLE NAME(float2  );     \
  float3   _CL_OVERLOADABLE NAME(float3  );     \
  float4   _CL_OVERLOADABLE NAME(float4  );     \
  float8   _CL_OVERLOADABLE NAME(float8  );     \
  float16  _CL_OVERLOADABLE NAME(float16 );
#define _CL_DECLARE_FUNC_F_FF(NAME)                     \
  float    _CL_OVERLOADABLE NAME(float   , float   );   \
  float2   _CL_OVERLOADABLE NAME(float2  , float2  );   \
  float3   _CL_OVERLOADABLE NAME(float3  , float3  );   \
  float4   _CL_OVERLOADABLE NAME(float4  , float4  );   \
  float8   _CL_OVERLOADABLE NAME(float8  , float8  );   \
  float16  _CL_OVERLOADABLE NAME(float16 , float16 );

/* Move built-in declarations out of the way. (There should be a
   better way of doing so.) These five functions are built-in math
   functions for all Clang languages; see Clang's "Builtins.def".
   */
#define cos _cl_cos
#define fma _cl_fma
#define fmax _cl_fmax
#define fmin _cl_fmin
#define pow _cl_pow
#define sin _cl_sin
#define sqrt _cl_sqrt
#define fmod _cl_fmod
#define acos _cl_acos
#define asin _cl_asin
#define atan _cl_atan
#define atan2 _cl_atan2
#define ceil _cl_ceil
#define copysign _cl_copysign
#define exp _cl_exp
#define exp2 _cl_exp2
#define floor _cl_floor
#define fabs _cl_fabs
#define log _cl_log
#define log2 _cl_log2
#define rint _cl_rint
#define round _cl_round
#define tan _cl_tan
#define trunc _cl_trunc

_CL_DECLARE_FUNC_V_V(acos)
_CL_DECLARE_FUNC_V_V(acosh)
_CL_DECLARE_FUNC_V_V(acospi)
_CL_DECLARE_FUNC_V_V(asin)
_CL_DECLARE_FUNC_V_V(asinh)
_CL_DECLARE_FUNC_V_V(asinpi)
_CL_DECLARE_FUNC_V_V(atan)
_CL_DECLARE_FUNC_V_VV(atan2)
_CL_DECLARE_FUNC_V_VV(atan2pi)
_CL_DECLARE_FUNC_V_V(atanh)
_CL_DECLARE_FUNC_V_V(atanpi)
_CL_DECLARE_FUNC_V_V(cbrt)
_CL_DECLARE_FUNC_V_V(ceil)
_CL_DECLARE_FUNC_V_VV(copysign)
_CL_DECLARE_FUNC_V_V(cos)
_CL_DECLARE_FUNC_V_V(cosh)
_CL_DECLARE_FUNC_V_V(cospi)
_CL_DECLARE_FUNC_S_VV(dot)
_CL_DECLARE_FUNC_V_V(erfc)
_CL_DECLARE_FUNC_V_V(erf)
_CL_DECLARE_FUNC_V_V(exp)
_CL_DECLARE_FUNC_V_V(exp2)
_CL_DECLARE_FUNC_V_V(exp10)
_CL_DECLARE_FUNC_V_V(expm1)
_CL_DECLARE_FUNC_V_V(fabs)
_CL_DECLARE_FUNC_V_VV(fdim)
_CL_DECLARE_FUNC_V_V(floor)
#if __FAST__RELAXED__MATH__
#  define _cl_fma _cl_fast_fma
#else
#  define _cl_fma _cl_std_fma
#endif
#define _cl_fast_fma mad
_CL_DECLARE_FUNC_V_VVV(_cl_std_fma)
#if __FAST__RELAXED__MATH__
#  define _cl_fmax _cl_fast_fmax
#  define _cl_fmin _cl_fast_fmin
#else
#  define _cl_fmax _cl_std_fmax
#  define _cl_fmin _cl_std_fmin
#endif
#define _cl_fast_fmax max
#define _cl_fast_fmin min
_CL_DECLARE_FUNC_V_VV(_cl_std_fmax)
_CL_DECLARE_FUNC_V_VS(_cl_std_fmax)
_CL_DECLARE_FUNC_V_VV(_cl_std_fmin)
_CL_DECLARE_FUNC_V_VS(_cl_std_fmin)
_CL_DECLARE_FUNC_V_VV(_cl_fmax)
_CL_DECLARE_FUNC_V_VS(_cl_fmax)
_CL_DECLARE_FUNC_V_VV(_cl_fmin)
_CL_DECLARE_FUNC_V_VS(_cl_fmin)
_CL_DECLARE_FUNC_V_VV(_cl_fmod)
_CL_DECLARE_FUNC_V_VPV(fract)
// frexp
_CL_DECLARE_FUNC_V_VV(hypot)
_CL_DECLARE_FUNC_K_V(ilogb)
_CL_DECLARE_FUNC_V_VJ(ldexp)
_CL_DECLARE_FUNC_V_VI(ldexp)
_CL_DECLARE_FUNC_V_V(lgamma)
// lgamma_r
_CL_DECLARE_FUNC_V_V(log)
_CL_DECLARE_FUNC_V_V(log2)
_CL_DECLARE_FUNC_V_V(log10)
_CL_DECLARE_FUNC_V_V(log1p)
_CL_DECLARE_FUNC_V_V(logb)
_CL_DECLARE_FUNC_V_VVV(mad)
_CL_DECLARE_FUNC_V_VV(maxmag)
_CL_DECLARE_FUNC_V_VV(minmag)
// modf
_CL_DECLARE_FUNC_V_U(nan)
_CL_DECLARE_FUNC_V_VV(nextafter)
_CL_DECLARE_FUNC_V_VV(pow)
_CL_DECLARE_FUNC_V_VJ(pown)
_CL_DECLARE_FUNC_V_VI(pown)
_CL_DECLARE_FUNC_V_VV(powr)
_CL_DECLARE_FUNC_V_VV(remainder)
// remquo
_CL_DECLARE_FUNC_V_V(rint)
_CL_DECLARE_FUNC_V_VJ(rootn)
_CL_DECLARE_FUNC_V_VI(rootn)
_CL_DECLARE_FUNC_V_V(round)
_CL_DECLARE_FUNC_V_V(rsqrt)
_CL_DECLARE_FUNC_V_V(sin)
_CL_DECLARE_FUNC_V_VPV(sincos)
_CL_DECLARE_FUNC_V_V(sinh)
_CL_DECLARE_FUNC_V_V(sinpi)
_CL_DECLARE_FUNC_V_V(sqrt)
_CL_DECLARE_FUNC_V_V(tan)
_CL_DECLARE_FUNC_V_V(tanh)
_CL_DECLARE_FUNC_V_V(tanpi)
_CL_DECLARE_FUNC_V_V(tgamma)
_CL_DECLARE_FUNC_V_V(trunc)

_CL_DECLARE_FUNC_F_F(half_cos)
_CL_DECLARE_FUNC_F_FF(half_divide)
_CL_DECLARE_FUNC_F_F(half_exp)
_CL_DECLARE_FUNC_F_F(half_exp2)
_CL_DECLARE_FUNC_F_F(half_exp10)
_CL_DECLARE_FUNC_F_F(half_log)
_CL_DECLARE_FUNC_F_F(half_log2)
_CL_DECLARE_FUNC_F_F(half_log10)
_CL_DECLARE_FUNC_F_FF(half_powr)
_CL_DECLARE_FUNC_F_F(half_recip)
_CL_DECLARE_FUNC_F_F(half_rsqrt)
_CL_DECLARE_FUNC_F_F(half_sin)
_CL_DECLARE_FUNC_F_F(half_sqrt)
_CL_DECLARE_FUNC_F_F(half_tan)
_CL_DECLARE_FUNC_F_F(native_cos)
_CL_DECLARE_FUNC_F_FF(native_divide)
_CL_DECLARE_FUNC_F_F(native_exp)
_CL_DECLARE_FUNC_F_F(native_exp2)
_CL_DECLARE_FUNC_F_F(native_exp10)
_CL_DECLARE_FUNC_F_F(native_log)
_CL_DECLARE_FUNC_F_F(native_log2)
_CL_DECLARE_FUNC_F_F(native_log10)
_CL_DECLARE_FUNC_F_FF(native_powr)
_CL_DECLARE_FUNC_F_F(native_recip)
_CL_DECLARE_FUNC_F_F(native_rsqrt)
_CL_DECLARE_FUNC_F_F(native_sin)
_CL_DECLARE_FUNC_F_F(native_sqrt)
_CL_DECLARE_FUNC_F_F(native_tan)


/* Integer Constants */

#define CHAR_BIT  8
#define CHAR_MAX  SCHAR_MAX
#define CHAR_MIN  SCHAR_MIN
#define INT_MAX   2147483647
#define INT_MIN   (-2147483647 - 1)
#ifdef cles_khr_int64
#define LONG_MAX  0x7fffffffffffffffL
#define LONG_MIN  (-0x7fffffffffffffffL - 1)
#endif
#define SCHAR_MAX 127
#define SCHAR_MIN (-127 - 1)
#define SHRT_MAX  32767
#define SHRT_MIN  (-32767 - 1)
#define UCHAR_MAX 255
#define USHRT_MAX 65535
#define UINT_MAX  0xffffffff
#ifdef cles_khr_int64
#define ULONG_MAX 0xffffffffffffffffUL
#endif


/* Integer Functions */
#define _CL_DECLARE_FUNC_G_G(NAME)              \
  char     _CL_OVERLOADABLE NAME(char    );     \
  char2    _CL_OVERLOADABLE NAME(char2   );     \
  char3    _CL_OVERLOADABLE NAME(char3   );     \
  char4    _CL_OVERLOADABLE NAME(char4   );     \
  char8    _CL_OVERLOADABLE NAME(char8   );     \
  char16   _CL_OVERLOADABLE NAME(char16  );     \
  uchar    _CL_OVERLOADABLE NAME(uchar   );     \
  uchar2   _CL_OVERLOADABLE NAME(uchar2  );     \
  uchar3   _CL_OVERLOADABLE NAME(uchar3  );     \
  uchar4   _CL_OVERLOADABLE NAME(uchar4  );     \
  uchar8   _CL_OVERLOADABLE NAME(uchar8  );     \
  uchar16  _CL_OVERLOADABLE NAME(uchar16 );     \
  short    _CL_OVERLOADABLE NAME(short   );     \
  short2   _CL_OVERLOADABLE NAME(short2  );     \
  short3   _CL_OVERLOADABLE NAME(short3  );     \
  short4   _CL_OVERLOADABLE NAME(short4  );     \
  short8   _CL_OVERLOADABLE NAME(short8  );     \
  short16  _CL_OVERLOADABLE NAME(short16 );     \
  ushort   _CL_OVERLOADABLE NAME(ushort  );     \
  ushort2  _CL_OVERLOADABLE NAME(ushort2 );     \
  ushort3  _CL_OVERLOADABLE NAME(ushort3 );     \
  ushort4  _CL_OVERLOADABLE NAME(ushort4 );     \
  ushort8  _CL_OVERLOADABLE NAME(ushort8 );     \
  ushort16 _CL_OVERLOADABLE NAME(ushort16);     \
  int      _CL_OVERLOADABLE NAME(int     );     \
  int2     _CL_OVERLOADABLE NAME(int2    );     \
  int3     _CL_OVERLOADABLE NAME(int3    );     \
  int4     _CL_OVERLOADABLE NAME(int4    );     \
  int8     _CL_OVERLOADABLE NAME(int8    );     \
  int16    _CL_OVERLOADABLE NAME(int16   );     \
  uint     _CL_OVERLOADABLE NAME(uint    );     \
  uint2    _CL_OVERLOADABLE NAME(uint2   );     \
  uint3    _CL_OVERLOADABLE NAME(uint3   );     \
  uint4    _CL_OVERLOADABLE NAME(uint4   );     \
  uint8    _CL_OVERLOADABLE NAME(uint8   );     \
  uint16   _CL_OVERLOADABLE NAME(uint16  );     \
  __IF_INT64(                                   \
  long     _CL_OVERLOADABLE NAME(long    );     \
  long2    _CL_OVERLOADABLE NAME(long2   );     \
  long3    _CL_OVERLOADABLE NAME(long3   );     \
  long4    _CL_OVERLOADABLE NAME(long4   );     \
  long8    _CL_OVERLOADABLE NAME(long8   );     \
  long16   _CL_OVERLOADABLE NAME(long16  );     \
  ulong    _CL_OVERLOADABLE NAME(ulong   );     \
  ulong2   _CL_OVERLOADABLE NAME(ulong2  );     \
  ulong3   _CL_OVERLOADABLE NAME(ulong3  );     \
  ulong4   _CL_OVERLOADABLE NAME(ulong4  );     \
  ulong8   _CL_OVERLOADABLE NAME(ulong8  );     \
  ulong16  _CL_OVERLOADABLE NAME(ulong16 );)
#define _CL_DECLARE_FUNC_G_GG(NAME)                     \
  char     _CL_OVERLOADABLE NAME(char    , char    );   \
  char2    _CL_OVERLOADABLE NAME(char2   , char2   );   \
  char3    _CL_OVERLOADABLE NAME(char3   , char3   );   \
  char4    _CL_OVERLOADABLE NAME(char4   , char4   );   \
  char8    _CL_OVERLOADABLE NAME(char8   , char8   );   \
  char16   _CL_OVERLOADABLE NAME(char16  , char16  );   \
  uchar    _CL_OVERLOADABLE NAME(uchar   , uchar   );   \
  uchar2   _CL_OVERLOADABLE NAME(uchar2  , uchar2  );   \
  uchar3   _CL_OVERLOADABLE NAME(uchar3  , uchar3  );   \
  uchar4   _CL_OVERLOADABLE NAME(uchar4  , uchar4  );   \
  uchar8   _CL_OVERLOADABLE NAME(uchar8  , uchar8  );   \
  uchar16  _CL_OVERLOADABLE NAME(uchar16 , uchar16 );   \
  short    _CL_OVERLOADABLE NAME(short   , short   );   \
  short2   _CL_OVERLOADABLE NAME(short2  , short2  );   \
  short3   _CL_OVERLOADABLE NAME(short3  , short3  );   \
  short4   _CL_OVERLOADABLE NAME(short4  , short4  );   \
  short8   _CL_OVERLOADABLE NAME(short8  , short8  );   \
  short16  _CL_OVERLOADABLE NAME(short16 , short16 );   \
  ushort   _CL_OVERLOADABLE NAME(ushort  , ushort  );   \
  ushort2  _CL_OVERLOADABLE NAME(ushort2 , ushort2 );   \
  ushort3  _CL_OVERLOADABLE NAME(ushort3 , ushort3 );   \
  ushort4  _CL_OVERLOADABLE NAME(ushort4 , ushort4 );   \
  ushort8  _CL_OVERLOADABLE NAME(ushort8 , ushort8 );   \
  ushort16 _CL_OVERLOADABLE NAME(ushort16, ushort16);   \
  int      _CL_OVERLOADABLE NAME(int     , int     );   \
  int2     _CL_OVERLOADABLE NAME(int2    , int2    );   \
  int3     _CL_OVERLOADABLE NAME(int3    , int3    );   \
  int4     _CL_OVERLOADABLE NAME(int4    , int4    );   \
  int8     _CL_OVERLOADABLE NAME(int8    , int8    );   \
  int16    _CL_OVERLOADABLE NAME(int16   , int16   );   \
  uint     _CL_OVERLOADABLE NAME(uint    , uint    );   \
  uint2    _CL_OVERLOADABLE NAME(uint2   , uint2   );   \
  uint3    _CL_OVERLOADABLE NAME(uint3   , uint3   );   \
  uint4    _CL_OVERLOADABLE NAME(uint4   , uint4   );   \
  uint8    _CL_OVERLOADABLE NAME(uint8   , uint8   );   \
  uint16   _CL_OVERLOADABLE NAME(uint16  , uint16  );   \
  __IF_INT64(                                           \
  long     _CL_OVERLOADABLE NAME(long    , long    );   \
  long2    _CL_OVERLOADABLE NAME(long2   , long2   );   \
  long3    _CL_OVERLOADABLE NAME(long3   , long3   );   \
  long4    _CL_OVERLOADABLE NAME(long4   , long4   );   \
  long8    _CL_OVERLOADABLE NAME(long8   , long8   );   \
  long16   _CL_OVERLOADABLE NAME(long16  , long16  );   \
  ulong    _CL_OVERLOADABLE NAME(ulong   , ulong   );   \
  ulong2   _CL_OVERLOADABLE NAME(ulong2  , ulong2  );   \
  ulong3   _CL_OVERLOADABLE NAME(ulong3  , ulong3  );   \
  ulong4   _CL_OVERLOADABLE NAME(ulong4  , ulong4  );   \
  ulong8   _CL_OVERLOADABLE NAME(ulong8  , ulong8  );   \
  ulong16  _CL_OVERLOADABLE NAME(ulong16 , ulong16 );)
#define _CL_DECLARE_FUNC_G_GGG(NAME)                            \
  char     _CL_OVERLOADABLE NAME(char    , char    , char    ); \
  char2    _CL_OVERLOADABLE NAME(char2   , char2   , char2   ); \
  char3    _CL_OVERLOADABLE NAME(char3   , char3   , char3   ); \
  char4    _CL_OVERLOADABLE NAME(char4   , char4   , char4   ); \
  char8    _CL_OVERLOADABLE NAME(char8   , char8   , char8   ); \
  char16   _CL_OVERLOADABLE NAME(char16  , char16  , char16  ); \
  uchar    _CL_OVERLOADABLE NAME(uchar   , uchar   , uchar   ); \
  uchar2   _CL_OVERLOADABLE NAME(uchar2  , uchar2  , uchar2  ); \
  uchar3   _CL_OVERLOADABLE NAME(uchar3  , uchar3  , uchar3  ); \
  uchar4   _CL_OVERLOADABLE NAME(uchar4  , uchar4  , uchar4  ); \
  uchar8   _CL_OVERLOADABLE NAME(uchar8  , uchar8  , uchar8  ); \
  uchar16  _CL_OVERLOADABLE NAME(uchar16 , uchar16 , uchar16 ); \
  short    _CL_OVERLOADABLE NAME(short   , short   , short   ); \
  short2   _CL_OVERLOADABLE NAME(short2  , short2  , short2  ); \
  short3   _CL_OVERLOADABLE NAME(short3  , short3  , short3  ); \
  short4   _CL_OVERLOADABLE NAME(short4  , short4  , short4  ); \
  short8   _CL_OVERLOADABLE NAME(short8  , short8  , short8  ); \
  short16  _CL_OVERLOADABLE NAME(short16 , short16 , short16 ); \
  ushort   _CL_OVERLOADABLE NAME(ushort  , ushort  , ushort  ); \
  ushort2  _CL_OVERLOADABLE NAME(ushort2 , ushort2 , ushort2 ); \
  ushort3  _CL_OVERLOADABLE NAME(ushort3 , ushort3 , ushort3 ); \
  ushort4  _CL_OVERLOADABLE NAME(ushort4 , ushort4 , ushort4 ); \
  ushort8  _CL_OVERLOADABLE NAME(ushort8 , ushort8 , ushort8 ); \
  ushort16 _CL_OVERLOADABLE NAME(ushort16, ushort16, ushort16); \
  int      _CL_OVERLOADABLE NAME(int     , int     , int     ); \
  int2     _CL_OVERLOADABLE NAME(int2    , int2    , int2    ); \
  int3     _CL_OVERLOADABLE NAME(int3    , int3    , int3    ); \
  int4     _CL_OVERLOADABLE NAME(int4    , int4    , int4    ); \
  int8     _CL_OVERLOADABLE NAME(int8    , int8    , int8    ); \
  int16    _CL_OVERLOADABLE NAME(int16   , int16   , int16   ); \
  uint     _CL_OVERLOADABLE NAME(uint    , uint    , uint    ); \
  uint2    _CL_OVERLOADABLE NAME(uint2   , uint2   , uint2   ); \
  uint3    _CL_OVERLOADABLE NAME(uint3   , uint3   , uint3   ); \
  uint4    _CL_OVERLOADABLE NAME(uint4   , uint4   , uint4   ); \
  uint8    _CL_OVERLOADABLE NAME(uint8   , uint8   , uint8   ); \
  uint16   _CL_OVERLOADABLE NAME(uint16  , uint16  , uint16  ); \
  __IF_INT64(                                                   \
  long     _CL_OVERLOADABLE NAME(long    , long    , long    ); \
  long2    _CL_OVERLOADABLE NAME(long2   , long2   , long2   ); \
  long3    _CL_OVERLOADABLE NAME(long3   , long3   , long3   ); \
  long4    _CL_OVERLOADABLE NAME(long4   , long4   , long4   ); \
  long8    _CL_OVERLOADABLE NAME(long8   , long8   , long8   ); \
  long16   _CL_OVERLOADABLE NAME(long16  , long16  , long16  ); \
  ulong    _CL_OVERLOADABLE NAME(ulong   , ulong   , ulong   ); \
  ulong2   _CL_OVERLOADABLE NAME(ulong2  , ulong2  , ulong2  ); \
  ulong3   _CL_OVERLOADABLE NAME(ulong3  , ulong3  , ulong3  ); \
  ulong4   _CL_OVERLOADABLE NAME(ulong4  , ulong4  , ulong4  ); \
  ulong8   _CL_OVERLOADABLE NAME(ulong8  , ulong8  , ulong8  ); \
  ulong16  _CL_OVERLOADABLE NAME(ulong16 , ulong16 , ulong16 );)
#define _CL_DECLARE_FUNC_G_GGIG(NAME)                                   \
  char     _CL_OVERLOADABLE NAME(char    , char    , char    );         \
  char2    _CL_OVERLOADABLE NAME(char2   , char2   , char2   );         \
  char3    _CL_OVERLOADABLE NAME(char3   , char3   , char3   );         \
  char4    _CL_OVERLOADABLE NAME(char4   , char4   , char4   );         \
  char8    _CL_OVERLOADABLE NAME(char8   , char8   , char8   );         \
  char16   _CL_OVERLOADABLE NAME(char16  , char16  , char16  );         \
  uchar    _CL_OVERLOADABLE NAME(uchar   , uchar   , char    );         \
  uchar2   _CL_OVERLOADABLE NAME(uchar2  , uchar2  , char2   );         \
  uchar3   _CL_OVERLOADABLE NAME(uchar3  , uchar3  , char3   );         \
  uchar4   _CL_OVERLOADABLE NAME(uchar4  , uchar4  , char4   );         \
  uchar8   _CL_OVERLOADABLE NAME(uchar8  , uchar8  , char8   );         \
  uchar16  _CL_OVERLOADABLE NAME(uchar16 , uchar16 , char16  );         \
  short    _CL_OVERLOADABLE NAME(short   , short   , short   );         \
  short2   _CL_OVERLOADABLE NAME(short2  , short2  , short2  );         \
  short3   _CL_OVERLOADABLE NAME(short3  , short3  , short3  );         \
  short4   _CL_OVERLOADABLE NAME(short4  , short4  , short4  );         \
  short8   _CL_OVERLOADABLE NAME(short8  , short8  , short8  );         \
  short16  _CL_OVERLOADABLE NAME(short16 , short16 , short16 );         \
  ushort   _CL_OVERLOADABLE NAME(ushort  , ushort  , short   );         \
  ushort2  _CL_OVERLOADABLE NAME(ushort2 , ushort2 , short2  );         \
  ushort3  _CL_OVERLOADABLE NAME(ushort3 , ushort3 , short3  );         \
  ushort4  _CL_OVERLOADABLE NAME(ushort4 , ushort4 , short4  );         \
  ushort8  _CL_OVERLOADABLE NAME(ushort8 , ushort8 , short8  );         \
  ushort16 _CL_OVERLOADABLE NAME(ushort16, ushort16, short16 );         \
  int      _CL_OVERLOADABLE NAME(int     , int     , int     );         \
  int2     _CL_OVERLOADABLE NAME(int2    , int2    , int2    );         \
  int3     _CL_OVERLOADABLE NAME(int3    , int3    , int3    );         \
  int4     _CL_OVERLOADABLE NAME(int4    , int4    , int4    );         \
  int8     _CL_OVERLOADABLE NAME(int8    , int8    , int8    );         \
  int16    _CL_OVERLOADABLE NAME(int16   , int16   , int16   );         \
  uint     _CL_OVERLOADABLE NAME(uint    , uint    , int     );         \
  uint2    _CL_OVERLOADABLE NAME(uint2   , uint2   , int2    );         \
  uint3    _CL_OVERLOADABLE NAME(uint3   , uint3   , int3    );         \
  uint4    _CL_OVERLOADABLE NAME(uint4   , uint4   , int4    );         \
  uint8    _CL_OVERLOADABLE NAME(uint8   , uint8   , int8    );         \
  uint16   _CL_OVERLOADABLE NAME(uint16  , uint16  , int16   );         \
  __IF_INT64(                                                           \
  long     _CL_OVERLOADABLE NAME(long    , long    , long    );         \
  long2    _CL_OVERLOADABLE NAME(long2   , long2   , long2   );         \
  long3    _CL_OVERLOADABLE NAME(long3   , long3   , long3   );         \
  long4    _CL_OVERLOADABLE NAME(long4   , long4   , long4   );         \
  long8    _CL_OVERLOADABLE NAME(long8   , long8   , long8   );         \
  long16   _CL_OVERLOADABLE NAME(long16  , long16  , long16  );         \
  ulong    _CL_OVERLOADABLE NAME(ulong   , ulong   , long    );         \
  ulong2   _CL_OVERLOADABLE NAME(ulong2  , ulong2  , long2   );         \
  ulong3   _CL_OVERLOADABLE NAME(ulong3  , ulong3  , long3   );         \
  ulong4   _CL_OVERLOADABLE NAME(ulong4  , ulong4  , long4   );         \
  ulong8   _CL_OVERLOADABLE NAME(ulong8  , ulong8  , long8   );         \
  ulong16  _CL_OVERLOADABLE NAME(ulong16 , ulong16 , long16  );)
#define _CL_DECLARE_FUNC_G_GGUG(NAME)                                   \
  char     _CL_OVERLOADABLE NAME(char    , char    , uchar    );        \
  char2    _CL_OVERLOADABLE NAME(char2   , char2   , uchar2   );        \
  char3    _CL_OVERLOADABLE NAME(char3   , char3   , uchar3   );        \
  char4    _CL_OVERLOADABLE NAME(char4   , char4   , uchar4   );        \
  char8    _CL_OVERLOADABLE NAME(char8   , char8   , uchar8   );        \
  char16   _CL_OVERLOADABLE NAME(char16  , char16  , uchar16  );        \
  uchar    _CL_OVERLOADABLE NAME(uchar   , uchar   , uchar    );        \
  uchar2   _CL_OVERLOADABLE NAME(uchar2  , uchar2  , uchar2   );        \
  uchar3   _CL_OVERLOADABLE NAME(uchar3  , uchar3  , uchar3   );        \
  uchar4   _CL_OVERLOADABLE NAME(uchar4  , uchar4  , uchar4   );        \
  uchar8   _CL_OVERLOADABLE NAME(uchar8  , uchar8  , uchar8   );        \
  uchar16  _CL_OVERLOADABLE NAME(uchar16 , uchar16 , uchar16  );        \
  short    _CL_OVERLOADABLE NAME(short   , short   , ushort   );        \
  short2   _CL_OVERLOADABLE NAME(short2  , short2  , ushort2  );        \
  short3   _CL_OVERLOADABLE NAME(short3  , short3  , ushort3  );        \
  short4   _CL_OVERLOADABLE NAME(short4  , short4  , ushort4  );        \
  short8   _CL_OVERLOADABLE NAME(short8  , short8  , ushort8  );        \
  short16  _CL_OVERLOADABLE NAME(short16 , short16 , ushort16 );        \
  ushort   _CL_OVERLOADABLE NAME(ushort  , ushort  , ushort   );        \
  ushort2  _CL_OVERLOADABLE NAME(ushort2 , ushort2 , ushort2  );        \
  ushort3  _CL_OVERLOADABLE NAME(ushort3 , ushort3 , ushort3  );        \
  ushort4  _CL_OVERLOADABLE NAME(ushort4 , ushort4 , ushort4  );        \
  ushort8  _CL_OVERLOADABLE NAME(ushort8 , ushort8 , ushort8  );        \
  ushort16 _CL_OVERLOADABLE NAME(ushort16, ushort16, ushort16 );        \
  int      _CL_OVERLOADABLE NAME(int     , int     , uint     );        \
  int2     _CL_OVERLOADABLE NAME(int2    , int2    , uint2    );        \
  int3     _CL_OVERLOADABLE NAME(int3    , int3    , uint3    );        \
  int4     _CL_OVERLOADABLE NAME(int4    , int4    , uint4    );        \
  int8     _CL_OVERLOADABLE NAME(int8    , int8    , uint8    );        \
  int16    _CL_OVERLOADABLE NAME(int16   , int16   , uint16   );        \
  uint     _CL_OVERLOADABLE NAME(uint    , uint    , uint     );        \
  uint2    _CL_OVERLOADABLE NAME(uint2   , uint2   , uint2    );        \
  uint3    _CL_OVERLOADABLE NAME(uint3   , uint3   , uint3    );        \
  uint4    _CL_OVERLOADABLE NAME(uint4   , uint4   , uint4    );        \
  uint8    _CL_OVERLOADABLE NAME(uint8   , uint8   , uint8    );        \
  uint16   _CL_OVERLOADABLE NAME(uint16  , uint16  , uint16   );        \
  __IF_INT64(                                                           \
  long     _CL_OVERLOADABLE NAME(long    , long    , ulong    );        \
  long2    _CL_OVERLOADABLE NAME(long2   , long2   , ulong2   );        \
  long3    _CL_OVERLOADABLE NAME(long3   , long3   , ulong3   );        \
  long4    _CL_OVERLOADABLE NAME(long4   , long4   , ulong4   );        \
  long8    _CL_OVERLOADABLE NAME(long8   , long8   , ulong8   );        \
  long16   _CL_OVERLOADABLE NAME(long16  , long16  , ulong16  );        \
  ulong    _CL_OVERLOADABLE NAME(ulong   , ulong   , ulong    );        \
  ulong2   _CL_OVERLOADABLE NAME(ulong2  , ulong2  , ulong2   );        \
  ulong3   _CL_OVERLOADABLE NAME(ulong3  , ulong3  , ulong3   );        \
  ulong4   _CL_OVERLOADABLE NAME(ulong4  , ulong4  , ulong4   );        \
  ulong8   _CL_OVERLOADABLE NAME(ulong8  , ulong8  , ulong8   );        \
  ulong16  _CL_OVERLOADABLE NAME(ulong16 , ulong16 , ulong16  );)
#define _CL_DECLARE_FUNC_G_GS(NAME)                     \
  char2    _CL_OVERLOADABLE NAME(char2   , char  );     \
  char3    _CL_OVERLOADABLE NAME(char3   , char  );     \
  char4    _CL_OVERLOADABLE NAME(char4   , char  );     \
  char8    _CL_OVERLOADABLE NAME(char8   , char  );     \
  char16   _CL_OVERLOADABLE NAME(char16  , char  );     \
  uchar2   _CL_OVERLOADABLE NAME(uchar2  , uchar );     \
  uchar3   _CL_OVERLOADABLE NAME(uchar3  , uchar );     \
  uchar4   _CL_OVERLOADABLE NAME(uchar4  , uchar );     \
  uchar8   _CL_OVERLOADABLE NAME(uchar8  , uchar );     \
  uchar16  _CL_OVERLOADABLE NAME(uchar16 , uchar );     \
  short2   _CL_OVERLOADABLE NAME(short2  , short );     \
  short3   _CL_OVERLOADABLE NAME(short3  , short );     \
  short4   _CL_OVERLOADABLE NAME(short4  , short );     \
  short8   _CL_OVERLOADABLE NAME(short8  , short );     \
  short16  _CL_OVERLOADABLE NAME(short16 , short );     \
  ushort2  _CL_OVERLOADABLE NAME(ushort2 , ushort);     \
  ushort3  _CL_OVERLOADABLE NAME(ushort3 , ushort);     \
  ushort4  _CL_OVERLOADABLE NAME(ushort4 , ushort);     \
  ushort8  _CL_OVERLOADABLE NAME(ushort8 , ushort);     \
  ushort16 _CL_OVERLOADABLE NAME(ushort16, ushort);     \
  int2     _CL_OVERLOADABLE NAME(int2    , int   );     \
  int3     _CL_OVERLOADABLE NAME(int3    , int   );     \
  int4     _CL_OVERLOADABLE NAME(int4    , int   );     \
  int8     _CL_OVERLOADABLE NAME(int8    , int   );     \
  int16    _CL_OVERLOADABLE NAME(int16   , int   );     \
  uint2    _CL_OVERLOADABLE NAME(uint2   , uint  );     \
  uint3    _CL_OVERLOADABLE NAME(uint3   , uint  );     \
  uint4    _CL_OVERLOADABLE NAME(uint4   , uint  );     \
  uint8    _CL_OVERLOADABLE NAME(uint8   , uint  );     \
  uint16   _CL_OVERLOADABLE NAME(uint16  , uint  );     \
  __IF_INT64(                                           \
  long2    _CL_OVERLOADABLE NAME(long2   , long  );     \
  long3    _CL_OVERLOADABLE NAME(long3   , long  );     \
  long4    _CL_OVERLOADABLE NAME(long4   , long  );     \
  long8    _CL_OVERLOADABLE NAME(long8   , long  );     \
  long16   _CL_OVERLOADABLE NAME(long16  , long  );     \
  ulong2   _CL_OVERLOADABLE NAME(ulong2  , ulong );     \
  ulong3   _CL_OVERLOADABLE NAME(ulong3  , ulong );     \
  ulong4   _CL_OVERLOADABLE NAME(ulong4  , ulong );     \
  ulong8   _CL_OVERLOADABLE NAME(ulong8  , ulong );     \
  ulong16  _CL_OVERLOADABLE NAME(ulong16 , ulong );)
#define _CL_DECLARE_FUNC_UG_G(NAME)             \
  uchar    _CL_OVERLOADABLE NAME(char    );     \
  uchar2   _CL_OVERLOADABLE NAME(char2   );     \
  uchar3   _CL_OVERLOADABLE NAME(char3   );     \
  uchar4   _CL_OVERLOADABLE NAME(char4   );     \
  uchar8   _CL_OVERLOADABLE NAME(char8   );     \
  uchar16  _CL_OVERLOADABLE NAME(char16  );     \
  ushort   _CL_OVERLOADABLE NAME(short   );     \
  ushort2  _CL_OVERLOADABLE NAME(short2  );     \
  ushort3  _CL_OVERLOADABLE NAME(short3  );     \
  ushort4  _CL_OVERLOADABLE NAME(short4  );     \
  ushort8  _CL_OVERLOADABLE NAME(short8  );     \
  ushort16 _CL_OVERLOADABLE NAME(short16 );     \
  uint     _CL_OVERLOADABLE NAME(int     );     \
  uint2    _CL_OVERLOADABLE NAME(int2    );     \
  uint3    _CL_OVERLOADABLE NAME(int3    );     \
  uint4    _CL_OVERLOADABLE NAME(int4    );     \
  uint8    _CL_OVERLOADABLE NAME(int8    );     \
  uint16   _CL_OVERLOADABLE NAME(int16   );     \
  __IF_INT64(                                   \
  ulong    _CL_OVERLOADABLE NAME(long    );     \
  ulong2   _CL_OVERLOADABLE NAME(long2   );     \
  ulong3   _CL_OVERLOADABLE NAME(long3   );     \
  ulong4   _CL_OVERLOADABLE NAME(long4   );     \
  ulong8   _CL_OVERLOADABLE NAME(long8   );     \
  ulong16  _CL_OVERLOADABLE NAME(long16  );)    \
  uchar    _CL_OVERLOADABLE NAME(uchar   );     \
  uchar2   _CL_OVERLOADABLE NAME(uchar2  );     \
  uchar3   _CL_OVERLOADABLE NAME(uchar3  );     \
  uchar4   _CL_OVERLOADABLE NAME(uchar4  );     \
  uchar8   _CL_OVERLOADABLE NAME(uchar8  );     \
  uchar16  _CL_OVERLOADABLE NAME(uchar16 );     \
  ushort   _CL_OVERLOADABLE NAME(ushort  );     \
  ushort2  _CL_OVERLOADABLE NAME(ushort2 );     \
  ushort3  _CL_OVERLOADABLE NAME(ushort3 );     \
  ushort4  _CL_OVERLOADABLE NAME(ushort4 );     \
  ushort8  _CL_OVERLOADABLE NAME(ushort8 );     \
  ushort16 _CL_OVERLOADABLE NAME(ushort16);     \
  uint     _CL_OVERLOADABLE NAME(uint    );     \
  uint2    _CL_OVERLOADABLE NAME(uint2   );     \
  uint3    _CL_OVERLOADABLE NAME(uint3   );     \
  uint4    _CL_OVERLOADABLE NAME(uint4   );     \
  uint8    _CL_OVERLOADABLE NAME(uint8   );     \
  uint16   _CL_OVERLOADABLE NAME(uint16  );     \
  __IF_INT64(                                   \
  ulong    _CL_OVERLOADABLE NAME(ulong   );     \
  ulong2   _CL_OVERLOADABLE NAME(ulong2  );     \
  ulong3   _CL_OVERLOADABLE NAME(ulong3  );     \
  ulong4   _CL_OVERLOADABLE NAME(ulong4  );     \
  ulong8   _CL_OVERLOADABLE NAME(ulong8  );     \
  ulong16  _CL_OVERLOADABLE NAME(ulong16 );)
#define _CL_DECLARE_FUNC_UG_GG(NAME)                    \
  uchar    _CL_OVERLOADABLE NAME(char    , char    );   \
  uchar2   _CL_OVERLOADABLE NAME(char2   , char2   );   \
  uchar3   _CL_OVERLOADABLE NAME(char3   , char3   );   \
  uchar4   _CL_OVERLOADABLE NAME(char4   , char4   );   \
  uchar8   _CL_OVERLOADABLE NAME(char8   , char8   );   \
  uchar16  _CL_OVERLOADABLE NAME(char16  , char16  );   \
  ushort   _CL_OVERLOADABLE NAME(short   , short   );   \
  ushort2  _CL_OVERLOADABLE NAME(short2  , short2  );   \
  ushort3  _CL_OVERLOADABLE NAME(short3  , short3  );   \
  ushort4  _CL_OVERLOADABLE NAME(short4  , short4  );   \
  ushort8  _CL_OVERLOADABLE NAME(short8  , short8  );   \
  ushort16 _CL_OVERLOADABLE NAME(short16 , short16 );   \
  uint     _CL_OVERLOADABLE NAME(int     , int     );   \
  uint2    _CL_OVERLOADABLE NAME(int2    , int2    );   \
  uint3    _CL_OVERLOADABLE NAME(int3    , int3    );   \
  uint4    _CL_OVERLOADABLE NAME(int4    , int4    );   \
  uint8    _CL_OVERLOADABLE NAME(int8    , int8    );   \
  uint16   _CL_OVERLOADABLE NAME(int16   , int16   );   \
  __IF_INT64(                                           \
  ulong    _CL_OVERLOADABLE NAME(long    , long    );   \
  ulong2   _CL_OVERLOADABLE NAME(long2   , long2   );   \
  ulong3   _CL_OVERLOADABLE NAME(long3   , long3   );   \
  ulong4   _CL_OVERLOADABLE NAME(long4   , long4   );   \
  ulong8   _CL_OVERLOADABLE NAME(long8   , long8   );   \
  ulong16  _CL_OVERLOADABLE NAME(long16  , long16  );)  \
  uchar    _CL_OVERLOADABLE NAME(uchar   , uchar   );   \
  uchar2   _CL_OVERLOADABLE NAME(uchar2  , uchar2  );   \
  uchar3   _CL_OVERLOADABLE NAME(uchar3  , uchar3  );   \
  uchar4   _CL_OVERLOADABLE NAME(uchar4  , uchar4  );   \
  uchar8   _CL_OVERLOADABLE NAME(uchar8  , uchar8  );   \
  uchar16  _CL_OVERLOADABLE NAME(uchar16 , uchar16 );   \
  ushort   _CL_OVERLOADABLE NAME(ushort  , ushort  );   \
  ushort2  _CL_OVERLOADABLE NAME(ushort2 , ushort2 );   \
  ushort3  _CL_OVERLOADABLE NAME(ushort3 , ushort3 );   \
  ushort4  _CL_OVERLOADABLE NAME(ushort4 , ushort4 );   \
  ushort8  _CL_OVERLOADABLE NAME(ushort8 , ushort8 );   \
  ushort16 _CL_OVERLOADABLE NAME(ushort16, ushort16);   \
  uint     _CL_OVERLOADABLE NAME(uint    , uint    );   \
  uint2    _CL_OVERLOADABLE NAME(uint2   , uint2   );   \
  uint3    _CL_OVERLOADABLE NAME(uint3   , uint3   );   \
  uint4    _CL_OVERLOADABLE NAME(uint4   , uint4   );   \
  uint8    _CL_OVERLOADABLE NAME(uint8   , uint8   );   \
  uint16   _CL_OVERLOADABLE NAME(uint16  , uint16  );   \
  __IF_INT64(                                           \
  ulong    _CL_OVERLOADABLE NAME(ulong   , ulong   );   \
  ulong2   _CL_OVERLOADABLE NAME(ulong2  , ulong2  );   \
  ulong3   _CL_OVERLOADABLE NAME(ulong3  , ulong3  );   \
  ulong4   _CL_OVERLOADABLE NAME(ulong4  , ulong4  );   \
  ulong8   _CL_OVERLOADABLE NAME(ulong8  , ulong8  );   \
  ulong16  _CL_OVERLOADABLE NAME(ulong16 , ulong16 );)
#define _CL_DECLARE_FUNC_LG_GUG(NAME)                   \
  short    _CL_OVERLOADABLE NAME(char    , uchar   );   \
  short2   _CL_OVERLOADABLE NAME(char2   , uchar2  );   \
  short3   _CL_OVERLOADABLE NAME(char3   , uchar3  );   \
  short4   _CL_OVERLOADABLE NAME(char4   , uchar4  );   \
  short8   _CL_OVERLOADABLE NAME(char8   , uchar8  );   \
  short16  _CL_OVERLOADABLE NAME(char16  , uchar16 );   \
  ushort   _CL_OVERLOADABLE NAME(uchar   , uchar   );   \
  ushort2  _CL_OVERLOADABLE NAME(uchar2  , uchar2  );   \
  ushort3  _CL_OVERLOADABLE NAME(uchar3  , uchar3  );   \
  ushort4  _CL_OVERLOADABLE NAME(uchar4  , uchar4  );   \
  ushort8  _CL_OVERLOADABLE NAME(uchar8  , uchar8  );   \
  ushort16 _CL_OVERLOADABLE NAME(uchar16 , uchar16 );   \
  uint     _CL_OVERLOADABLE NAME(ushort  , ushort  );   \
  uint2    _CL_OVERLOADABLE NAME(ushort2 , ushort2 );   \
  uint3    _CL_OVERLOADABLE NAME(ushort3 , ushort3 );   \
  uint4    _CL_OVERLOADABLE NAME(ushort4 , ushort4 );   \
  uint8    _CL_OVERLOADABLE NAME(ushort8 , ushort8 );   \
  uint16   _CL_OVERLOADABLE NAME(ushort16, ushort16);   \
  int      _CL_OVERLOADABLE NAME(short   , ushort  );   \
  int2     _CL_OVERLOADABLE NAME(short2  , ushort2 );   \
  int3     _CL_OVERLOADABLE NAME(short3  , ushort3 );   \
  int4     _CL_OVERLOADABLE NAME(short4  , ushort4 );   \
  int8     _CL_OVERLOADABLE NAME(short8  , ushort8 );   \
  int16    _CL_OVERLOADABLE NAME(short16 , ushort16);   \
  __IF_INT64(                                           \
  long     _CL_OVERLOADABLE NAME(int     , uint    );   \
  long2    _CL_OVERLOADABLE NAME(int2    , uint2   );   \
  long3    _CL_OVERLOADABLE NAME(int3    , uint3   );   \
  long4    _CL_OVERLOADABLE NAME(int4    , uint4   );   \
  long8    _CL_OVERLOADABLE NAME(int8    , uint8   );   \
  long16   _CL_OVERLOADABLE NAME(int16   , uint16  );   \
  ulong    _CL_OVERLOADABLE NAME(uint    , uint    );   \
  ulong2   _CL_OVERLOADABLE NAME(uint2   , uint2   );   \
  ulong3   _CL_OVERLOADABLE NAME(uint3   , uint3   );   \
  ulong4   _CL_OVERLOADABLE NAME(uint4   , uint4   );   \
  ulong8   _CL_OVERLOADABLE NAME(uint8   , uint8   );   \
  ulong16  _CL_OVERLOADABLE NAME(uint16  , uint16  );)
#define _CL_DECLARE_FUNC_I_IG(NAME)             \
  int _CL_OVERLOADABLE NAME(char   );           \
  int _CL_OVERLOADABLE NAME(char2  );           \
  int _CL_OVERLOADABLE NAME(char3  );           \
  int _CL_OVERLOADABLE NAME(char4  );           \
  int _CL_OVERLOADABLE NAME(char8  );           \
  int _CL_OVERLOADABLE NAME(char16 );           \
  int _CL_OVERLOADABLE NAME(short  );           \
  int _CL_OVERLOADABLE NAME(short2 );           \
  int _CL_OVERLOADABLE NAME(short3 );           \
  int _CL_OVERLOADABLE NAME(short4 );           \
  int _CL_OVERLOADABLE NAME(short8 );           \
  int _CL_OVERLOADABLE NAME(short16);           \
  int _CL_OVERLOADABLE NAME(int    );           \
  int _CL_OVERLOADABLE NAME(int2   );           \
  int _CL_OVERLOADABLE NAME(int3   );           \
  int _CL_OVERLOADABLE NAME(int4   );           \
  int _CL_OVERLOADABLE NAME(int8   );           \
  int _CL_OVERLOADABLE NAME(int16  );           \
  __IF_INT64(                                   \
  int _CL_OVERLOADABLE NAME(long   );           \
  int _CL_OVERLOADABLE NAME(long2  );           \
  int _CL_OVERLOADABLE NAME(long3  );           \
  int _CL_OVERLOADABLE NAME(long4  );           \
  int _CL_OVERLOADABLE NAME(long8  );           \
  int _CL_OVERLOADABLE NAME(long16 );)
#define _CL_DECLARE_FUNC_J_JJ(NAME)                     \
  int      _CL_OVERLOADABLE NAME(int     , int     );   \
  int2     _CL_OVERLOADABLE NAME(int2    , int2    );   \
  int3     _CL_OVERLOADABLE NAME(int3    , int3    );   \
  int4     _CL_OVERLOADABLE NAME(int4    , int4    );   \
  int8     _CL_OVERLOADABLE NAME(int8    , int8    );   \
  int16    _CL_OVERLOADABLE NAME(int16   , int16   );   \
  uint     _CL_OVERLOADABLE NAME(uint    , uint    );   \
  uint2    _CL_OVERLOADABLE NAME(uint2   , uint2   );   \
  uint3    _CL_OVERLOADABLE NAME(uint3   , uint3   );   \
  uint4    _CL_OVERLOADABLE NAME(uint4   , uint4   );   \
  uint8    _CL_OVERLOADABLE NAME(uint8   , uint8   );   \
  uint16   _CL_OVERLOADABLE NAME(uint16  , uint16  );
#define _CL_DECLARE_FUNC_J_JJJ(NAME)                            \
  int      _CL_OVERLOADABLE NAME(int     , int     , int     ); \
  int2     _CL_OVERLOADABLE NAME(int2    , int2    , int2    ); \
  int3     _CL_OVERLOADABLE NAME(int3    , int3    , int3    ); \
  int4     _CL_OVERLOADABLE NAME(int4    , int4    , int4    ); \
  int8     _CL_OVERLOADABLE NAME(int8    , int8    , int8    ); \
  int16    _CL_OVERLOADABLE NAME(int16   , int16   , int16   ); \
  uint     _CL_OVERLOADABLE NAME(uint    , uint    , uint    ); \
  uint2    _CL_OVERLOADABLE NAME(uint2   , uint2   , uint2   ); \
  uint3    _CL_OVERLOADABLE NAME(uint3   , uint3   , uint3   ); \
  uint4    _CL_OVERLOADABLE NAME(uint4   , uint4   , uint4   ); \
  uint8    _CL_OVERLOADABLE NAME(uint8   , uint8   , uint8   ); \
  uint16   _CL_OVERLOADABLE NAME(uint16  , uint16  , uint16  );

_CL_DECLARE_FUNC_UG_G(abs)
_CL_DECLARE_FUNC_UG_GG(abs_diff)
_CL_DECLARE_FUNC_G_GG(add_sat)
_CL_DECLARE_FUNC_G_GG(hadd)
_CL_DECLARE_FUNC_G_GG(rhadd)
_CL_DECLARE_FUNC_G_GGG(clamp)
_CL_DECLARE_FUNC_G_G(clz)
_CL_DECLARE_FUNC_G_GGG(mad_hi)
_CL_DECLARE_FUNC_G_GGG(mad_sat)
_CL_DECLARE_FUNC_G_GG(max)
_CL_DECLARE_FUNC_G_GS(max)
_CL_DECLARE_FUNC_G_GG(min)
_CL_DECLARE_FUNC_G_GS(min)
_CL_DECLARE_FUNC_G_GG(mul_hi)
_CL_DECLARE_FUNC_G_GG(rotate)
_CL_DECLARE_FUNC_G_GG(sub_sat)
_CL_DECLARE_FUNC_LG_GUG(upsample)
_CL_DECLARE_FUNC_G_G(popcount)
_CL_DECLARE_FUNC_J_JJJ(mad24)
_CL_DECLARE_FUNC_J_JJ(mul24)


/* Common Functions */

_CL_DECLARE_FUNC_V_VVV(clamp)
_CL_DECLARE_FUNC_V_VSS(clamp)
_CL_DECLARE_FUNC_V_V(degrees)
_CL_DECLARE_FUNC_V_VV(max)
_CL_DECLARE_FUNC_V_VS(max)
_CL_DECLARE_FUNC_V_VV(min)
_CL_DECLARE_FUNC_V_VS(min)
_CL_DECLARE_FUNC_V_VVV(mix)
_CL_DECLARE_FUNC_V_VVS(mix)
_CL_DECLARE_FUNC_V_V(radians)
_CL_DECLARE_FUNC_V_VV(step)
_CL_DECLARE_FUNC_V_SV(step)
_CL_DECLARE_FUNC_V_VVV(smoothstep)
_CL_DECLARE_FUNC_V_SSV(smoothstep)
_CL_DECLARE_FUNC_V_V(sign)


/* Geometric Functions */

float4 _CL_OVERLOADABLE cross(float4, float4);
float3 _CL_OVERLOADABLE cross(float3, float3);
#ifdef cl_khr_fp64
double4 _CL_OVERLOADABLE cross(double4, double4);
double3 _CL_OVERLOADABLE cross(double3, double3);
#endif
_CL_DECLARE_FUNC_S_VV(dot)
_CL_DECLARE_FUNC_S_VV(distance)
_CL_DECLARE_FUNC_S_V(length)
_CL_DECLARE_FUNC_V_V(normalize)
// TODO: no double version of these
_CL_DECLARE_FUNC_S_VV(fast_distance)
_CL_DECLARE_FUNC_S_V(fast_length)
_CL_DECLARE_FUNC_V_V(fast_normalize)


/* Relational Functions */

_CL_DECLARE_FUNC_J_VV(isequal)
_CL_DECLARE_FUNC_J_VV(isnotequal)
_CL_DECLARE_FUNC_J_VV(isgreater)
_CL_DECLARE_FUNC_J_VV(isgreaterequal)
_CL_DECLARE_FUNC_J_VV(isless)
_CL_DECLARE_FUNC_J_VV(islessequal)
_CL_DECLARE_FUNC_J_VV(islessgreater)
_CL_DECLARE_FUNC_J_V(isfinite)
_CL_DECLARE_FUNC_J_V(isinf)
_CL_DECLARE_FUNC_J_V(isnan)
_CL_DECLARE_FUNC_J_V(isnormal)
_CL_DECLARE_FUNC_J_VV(isordered)
_CL_DECLARE_FUNC_J_VV(isunordered)
_CL_DECLARE_FUNC_J_V(signbit)
_CL_DECLARE_FUNC_I_IG(any)
_CL_DECLARE_FUNC_I_IG(all)
_CL_DECLARE_FUNC_G_GGG(bitselect)
_CL_DECLARE_FUNC_V_VVV(bitselect)
_CL_DECLARE_FUNC_G_GGIG(select)
_CL_DECLARE_FUNC_G_GGUG(select)
_CL_DECLARE_FUNC_V_VVJ(select)
_CL_DECLARE_FUNC_V_VVU(select)


/* Vector Functions */

#define _CL_DECLARE_VLOAD(TYPE, MOD)                                    \
  TYPE##2  _CL_OVERLOADABLE vload2 (size_t offset, const MOD TYPE *p);  \
  TYPE##3  _CL_OVERLOADABLE vload3 (size_t offset, const MOD TYPE *p);  \
  TYPE##4  _CL_OVERLOADABLE vload4 (size_t offset, const MOD TYPE *p);  \
  TYPE##8  _CL_OVERLOADABLE vload8 (size_t offset, const MOD TYPE *p);  \
  TYPE##16 _CL_OVERLOADABLE vload16(size_t offset, const MOD TYPE *p);

_CL_DECLARE_VLOAD(char  , __global)
_CL_DECLARE_VLOAD(uchar , __global)
_CL_DECLARE_VLOAD(short , __global)
_CL_DECLARE_VLOAD(ushort, __global)
_CL_DECLARE_VLOAD(int   , __global)
_CL_DECLARE_VLOAD(uint  , __global)
#ifdef cles_khr_int64
_CL_DECLARE_VLOAD(long  , __global)
_CL_DECLARE_VLOAD(ulong , __global)
#endif
_CL_DECLARE_VLOAD(float , __global)
#ifdef cl_khr_fp64
_CL_DECLARE_VLOAD(double, __global)
#endif

_CL_DECLARE_VLOAD(char  , __local)
_CL_DECLARE_VLOAD(uchar , __local)
_CL_DECLARE_VLOAD(short , __local)
_CL_DECLARE_VLOAD(ushort, __local)
_CL_DECLARE_VLOAD(int   , __local)
_CL_DECLARE_VLOAD(uint  , __local)
#ifdef cles_khr_int64
_CL_DECLARE_VLOAD(long  , __local)
_CL_DECLARE_VLOAD(ulong , __local)
#endif
_CL_DECLARE_VLOAD(float , __local)
#ifdef cl_khr_fp64
_CL_DECLARE_VLOAD(double, __local)
#endif

_CL_DECLARE_VLOAD(char  , __constant)
_CL_DECLARE_VLOAD(uchar , __constant)
_CL_DECLARE_VLOAD(short , __constant)
_CL_DECLARE_VLOAD(ushort, __constant)
_CL_DECLARE_VLOAD(int   , __constant)
_CL_DECLARE_VLOAD(uint  , __constant)
#ifdef cles_khr_int64
_CL_DECLARE_VLOAD(long  , __constant)
_CL_DECLARE_VLOAD(ulong , __constant)
#endif
_CL_DECLARE_VLOAD(float , __constant)
#ifdef cl_khr_fp64
_CL_DECLARE_VLOAD(double, __constant)
#endif

_CL_DECLARE_VLOAD(char  , __private)
_CL_DECLARE_VLOAD(uchar , __private)
_CL_DECLARE_VLOAD(short , __private)
_CL_DECLARE_VLOAD(ushort, __private)
_CL_DECLARE_VLOAD(int   , __private)
_CL_DECLARE_VLOAD(uint  , __private)
#ifdef cles_khr_int64
_CL_DECLARE_VLOAD(long  , __private)
_CL_DECLARE_VLOAD(ulong , __private)
#endif
_CL_DECLARE_VLOAD(float , __private)
#ifdef cl_khr_fp64
_CL_DECLARE_VLOAD(double, __private)
#endif

#define _CL_DECLARE_VSTORE(TYPE, MOD)                                   \
  void _CL_OVERLOADABLE vstore2 (TYPE##2  data, size_t offset, MOD TYPE *p); \
  void _CL_OVERLOADABLE vstore3 (TYPE##3  data, size_t offset, MOD TYPE *p); \
  void _CL_OVERLOADABLE vstore4 (TYPE##4  data, size_t offset, MOD TYPE *p); \
  void _CL_OVERLOADABLE vstore8 (TYPE##8  data, size_t offset, MOD TYPE *p); \
  void _CL_OVERLOADABLE vstore16(TYPE##16 data, size_t offset, MOD TYPE *p);

_CL_DECLARE_VSTORE(char  , __global)
_CL_DECLARE_VSTORE(uchar , __global)
_CL_DECLARE_VSTORE(short , __global)
_CL_DECLARE_VSTORE(ushort, __global)
_CL_DECLARE_VSTORE(int   , __global)
_CL_DECLARE_VSTORE(uint  , __global)
#ifdef cles_khr_int64
_CL_DECLARE_VSTORE(long  , __global)
_CL_DECLARE_VSTORE(ulong , __global)
#endif
_CL_DECLARE_VSTORE(float , __global)
#ifdef cl_khr_fp64
_CL_DECLARE_VSTORE(double, __global)
#endif

_CL_DECLARE_VSTORE(char  , __local)
_CL_DECLARE_VSTORE(uchar , __local)
_CL_DECLARE_VSTORE(short , __local)
_CL_DECLARE_VSTORE(ushort, __local)
_CL_DECLARE_VSTORE(int   , __local)
_CL_DECLARE_VSTORE(uint  , __local)
#ifdef cles_khr_int64
_CL_DECLARE_VSTORE(long  , __local)
_CL_DECLARE_VSTORE(ulong , __local)
#endif
_CL_DECLARE_VSTORE(float , __local)
#ifdef cl_khr_fp64
_CL_DECLARE_VSTORE(double, __local)
#endif

_CL_DECLARE_VSTORE(char  , __private)
_CL_DECLARE_VSTORE(uchar , __private)
_CL_DECLARE_VSTORE(short , __private)
_CL_DECLARE_VSTORE(ushort, __private)
_CL_DECLARE_VSTORE(int   , __private)
_CL_DECLARE_VSTORE(uint  , __private)
#ifdef cles_khr_int64
_CL_DECLARE_VSTORE(long  , __private)
_CL_DECLARE_VSTORE(ulong , __private)
#endif
_CL_DECLARE_VSTORE(float , __private)
#ifdef cl_khr_fp64
_CL_DECLARE_VSTORE(double, __private)
#endif

#ifdef cl_khr_fp16

#define _CL_DECLARE_VLOAD_HALF(MOD)                                     \
  float   _CL_OVERLOADABLE vload_half   (size_t offset, const MOD half *p); \
  float2  _CL_OVERLOADABLE vload_half2  (size_t offset, const MOD half *p); \
  float3  _CL_OVERLOADABLE vload_half3  (size_t offset, const MOD half *p); \
  float4  _CL_OVERLOADABLE vload_half4  (size_t offset, const MOD half *p); \
  float8  _CL_OVERLOADABLE vload_half8  (size_t offset, const MOD half *p); \
  float16 _CL_OVERLOADABLE vload_half16 (size_t offset, const MOD half *p); \
  float2  _CL_OVERLOADABLE vloada_half2 (size_t offset, const MOD half *p); \
  float3  _CL_OVERLOADABLE vloada_half3 (size_t offset, const MOD half *p); \
  float4  _CL_OVERLOADABLE vloada_half4 (size_t offset, const MOD half *p); \
  float8  _CL_OVERLOADABLE vloada_half8 (size_t offset, const MOD half *p); \
  float16 _CL_OVERLOADABLE vloada_half16(size_t offset, const MOD half *p);

_CL_DECLARE_VLOAD_HALF(__global)
_CL_DECLARE_VLOAD_HALF(__local)
_CL_DECLARE_VLOAD_HALF(__constant)
_CL_DECLARE_VLOAD_HALF(__private)

/* stores to half may have a suffix: _rte _rtz _rtp _rtn */
#define _CL_DECLARE_VSTORE_HALF(MOD, SUFFIX)                            \
  void _CL_OVERLOADABLE vstore_half##SUFFIX   (float   data, size_t offset, MOD half *p); \
  void _CL_OVERLOADABLE vstore_half2##SUFFIX  (float2  data, size_t offset, MOD half *p); \
  void _CL_OVERLOADABLE vstore_half3##SUFFIX  (float3  data, size_t offset, MOD half *p); \
  void _CL_OVERLOADABLE vstore_half4##SUFFIX  (float4  data, size_t offset, MOD half *p); \
  void _CL_OVERLOADABLE vstore_half8##SUFFIX  (float8  data, size_t offset, MOD half *p); \
  void _CL_OVERLOADABLE vstore_half16##SUFFIX (float16 data, size_t offset, MOD half *p); \
  void _CL_OVERLOADABLE vstorea_half2##SUFFIX (float2  data, size_t offset, MOD half *p); \
  void _CL_OVERLOADABLE vstorea_half3##SUFFIX (float3  data, size_t offset, MOD half *p); \
  void _CL_OVERLOADABLE vstorea_half4##SUFFIX (float4  data, size_t offset, MOD half *p); \
  void _CL_OVERLOADABLE vstorea_half8##SUFFIX (float8  data, size_t offset, MOD half *p); \
  void _CL_OVERLOADABLE vstorea_half16##SUFFIX(float16 data, size_t offset, MOD half *p);

_CL_DECLARE_VSTORE_HALF(__global  ,     )
_CL_DECLARE_VSTORE_HALF(__global  , _rte)
_CL_DECLARE_VSTORE_HALF(__global  , _rtz)
_CL_DECLARE_VSTORE_HALF(__global  , _rtp)
_CL_DECLARE_VSTORE_HALF(__global  , _rtn)
_CL_DECLARE_VSTORE_HALF(__local   ,     )
_CL_DECLARE_VSTORE_HALF(__local   , _rte)
_CL_DECLARE_VSTORE_HALF(__local   , _rtz)
_CL_DECLARE_VSTORE_HALF(__local   , _rtp)
_CL_DECLARE_VSTORE_HALF(__local   , _rtn)
_CL_DECLARE_VSTORE_HALF(__private ,     )
_CL_DECLARE_VSTORE_HALF(__private , _rte)
_CL_DECLARE_VSTORE_HALF(__private , _rtz)
_CL_DECLARE_VSTORE_HALF(__private , _rtp)
_CL_DECLARE_VSTORE_HALF(__private , _rtn)

#endif


/* Atomic operations */

#define _CL_DECLARE_ATOMICS(MOD, TYPE)                                  \
  _CL_OVERLOADABLE TYPE atomic_add    (volatile MOD TYPE *p, TYPE val); \
  _CL_OVERLOADABLE TYPE atomic_sub    (volatile MOD TYPE *p, TYPE val); \
  _CL_OVERLOADABLE TYPE atomic_xchg   (volatile MOD TYPE *p, TYPE val); \
  _CL_OVERLOADABLE TYPE atomic_inc    (volatile MOD TYPE *p);           \
  _CL_OVERLOADABLE TYPE atomic_dec    (volatile MOD TYPE *p);           \
  _CL_OVERLOADABLE TYPE atomic_cmpxchg(volatile MOD TYPE *p, TYPE cmp, TYPE val); \
  _CL_OVERLOADABLE TYPE atomic_min    (volatile MOD TYPE *p, TYPE val); \
  _CL_OVERLOADABLE TYPE atomic_max    (volatile MOD TYPE *p, TYPE val); \
  _CL_OVERLOADABLE TYPE atomic_and    (volatile MOD TYPE *p, TYPE val); \
  _CL_OVERLOADABLE TYPE atomic_or     (volatile MOD TYPE *p, TYPE val); \
  _CL_OVERLOADABLE TYPE atomic_xor    (volatile MOD TYPE *p, TYPE val);
_CL_DECLARE_ATOMICS(__global, int )
_CL_DECLARE_ATOMICS(__global, uint)
_CL_DECLARE_ATOMICS(__local , int )
_CL_DECLARE_ATOMICS(__local , uint)

_CL_OVERLOADABLE float atomic_xchg(volatile __global float *p, float val);
_CL_OVERLOADABLE float atomic_xchg(volatile __local  float *p, float val);

#define atom_add     atomic_add
#define atom_sub     atomic_sub
#define atom_xchg    atomic_xchg
#define atom_inc     atomic_inc
#define atom_dec     atomic_dec
#define atom_cmpxchg atomic_cmpxchg
#define atom_min     atomic_min
#define atom_max     atomic_max
#define atom_and     atomic_and
#define atom_or      atomic_or
#define atom_xor     atomic_xor


/* Miscellaneous Vector Functions */

// This code leads to an ICE in Clang

// #define _CL_DECLARE_SHUFFLE_2(GTYPE, UGTYPE, STYPE, M)                  \
//   GTYPE##2 _CL_OVERLOADABLE shuffle(GTYPE##M x, UGTYPE##2 mask)         \
//   {                                                                     \
//     UGTYPE bits = (UGTYPE)1 << (UGTYPE)M;                               \
//     UGTYPE bmask = bits - (UGTYPE)1;                                    \
//     return __builtin_shufflevector(x, x,                                \
//                                    mask.s0 & bmask, mask.s1 & bmask);   \
//   }
// #define _CL_DECLARE_SHUFFLE_3(GTYPE, UGTYPE, STYPE, M)                  \
//   GTYPE##3 _CL_OVERLOADABLE shuffle(GTYPE##M x, UGTYPE##3 mask)         \
//   {                                                                     \
//     UGTYPE bits = (UGTYPE)1 << (UGTYPE)M;                               \
//     UGTYPE bmask = bits - (UGTYPE)1;                                    \
//     return __builtin_shufflevector(x, x,                                \
//                                    mask.s0 & bmask, mask.s1 & bmask,    \
//                                    mask.s2 & bmask);                    \
//   }
// #define _CL_DECLARE_SHUFFLE_4(GTYPE, UGTYPE, STYPE, M)                  \
//   GTYPE##4 _CL_OVERLOADABLE shuffle(GTYPE##M x, UGTYPE##4 mask)         \
//   {                                                                     \
//     UGTYPE bits = (UGTYPE)1 << (UGTYPE)M;                               \
//     UGTYPE bmask = bits - (UGTYPE)1;                                    \
//     return __builtin_shufflevector(x, x,                                \
//                                    mask.s0 & bmask, mask.s1 & bmask,    \
//                                    mask.s2 & bmask, mask.s3 & bmask);   \
//   }
// #define _CL_DECLARE_SHUFFLE_8(GTYPE, UGTYPE, STYPE, M)                  \
//   GTYPE##8 _CL_OVERLOADABLE shuffle(GTYPE##M x, UGTYPE##8 mask)         \
//   {                                                                     \
//     UGTYPE bits = (UGTYPE)1 << (UGTYPE)M;                               \
//     UGTYPE bmask = bits - (UGTYPE)1;                                    \
//     return __builtin_shufflevector(x, x,                                \
//                                    mask.s0 & bmask, mask.s1 & bmask,    \
//                                    mask.s2 & bmask, mask.s3 & bmask,    \
//                                    mask.s4 & bmask, mask.s5 & bmask,    \
//                                    mask.s6 & bmask, mask.s7 & bmask);   \
//   }
// #define _CL_DECLARE_SHUFFLE_16(GTYPE, UGTYPE, STYPE, M)                 \
//   GTYPE##16 _CL_OVERLOADABLE shuffle(GTYPE##M x, UGTYPE##16 mask)       \
//   {                                                                     \
//     UGTYPE bits = (UGTYPE)1 << (UGTYPE)M;                               \
//     UGTYPE bmask = bits - (UGTYPE)1;                                    \
//     return __builtin_shufflevector(x, x,                                \
//                                    mask.s0 & bmask, mask.s1 & bmask,    \
//                                    mask.s2 & bmask, mask.s3 & bmask,    \
//                                    mask.s4 & bmask, mask.s5 & bmask,    \
//                                    mask.s6 & bmask, mask.s7 & bmask,    \
//                                    mask.s8 & bmask, mask.s9 & bmask,    \
//                                    mask.sa & bmask, mask.sb & bmask,    \
//                                    mask.sc & bmask, mask.sd & bmask,    \
//                                    mask.se & bmask, mask.sf & bmask);   \
//   }
// 
// #define _CL_DECLARE_SHUFFLE(GTYPE, UGTYPE, STYPE, M)    \
//   _CL_DECLARE_SHUFFLE_2 (GTYPE, UGTYPE, STYPE, M)       \
//   _CL_DECLARE_SHUFFLE_3 (GTYPE, UGTYPE, STYPE, M)       \
//   _CL_DECLARE_SHUFFLE_4 (GTYPE, UGTYPE, STYPE, M)       \
//   _CL_DECLARE_SHUFFLE_8 (GTYPE, UGTYPE, STYPE, M)       \
//   _CL_DECLARE_SHUFFLE_16(GTYPE, UGTYPE, STYPE, M)
// 
// _CL_DECLARE_SHUFFLE(char  , uchar , char  , 2 )
// _CL_DECLARE_SHUFFLE(char  , uchar , char  , 3 )
// _CL_DECLARE_SHUFFLE(char  , uchar , char  , 4 )
// _CL_DECLARE_SHUFFLE(char  , uchar , char  , 8 )
// _CL_DECLARE_SHUFFLE(char  , uchar , char  , 16)
// _CL_DECLARE_SHUFFLE(uchar , uchar , char  , 2 )
// _CL_DECLARE_SHUFFLE(uchar , uchar , char  , 3 )
// _CL_DECLARE_SHUFFLE(uchar , uchar , char  , 4 )
// _CL_DECLARE_SHUFFLE(uchar , uchar , char  , 8 )
// _CL_DECLARE_SHUFFLE(uchar , uchar , char  , 16)
// _CL_DECLARE_SHUFFLE(short , ushort, short , 2 )
// _CL_DECLARE_SHUFFLE(short , ushort, short , 3 )
// _CL_DECLARE_SHUFFLE(short , ushort, short , 4 )
// _CL_DECLARE_SHUFFLE(short , ushort, short , 8 )
// _CL_DECLARE_SHUFFLE(short , ushort, short , 16)
// _CL_DECLARE_SHUFFLE(ushort, ushort, short , 2 )
// _CL_DECLARE_SHUFFLE(ushort, ushort, short , 3 )
// _CL_DECLARE_SHUFFLE(ushort, ushort, short , 4 )
// _CL_DECLARE_SHUFFLE(ushort, ushort, short , 8 )
// _CL_DECLARE_SHUFFLE(ushort, ushort, short , 16)
// _CL_DECLARE_SHUFFLE(int   , uint  , int   , 2 )
// _CL_DECLARE_SHUFFLE(int   , uint  , int   , 3 )
// _CL_DECLARE_SHUFFLE(int   , uint  , int   , 4 )
// _CL_DECLARE_SHUFFLE(int   , uint  , int   , 8 )
// _CL_DECLARE_SHUFFLE(int   , uint  , int   , 16)
// _CL_DECLARE_SHUFFLE(uint  , uint  , int   , 2 )
// _CL_DECLARE_SHUFFLE(uint  , uint  , int   , 3 )
// _CL_DECLARE_SHUFFLE(uint  , uint  , int   , 4 )
// _CL_DECLARE_SHUFFLE(uint  , uint  , int   , 8 )
// _CL_DECLARE_SHUFFLE(uint  , uint  , int   , 16)
// _CL_DECLARE_SHUFFLE(long  , ulong , long  , 2 )
// _CL_DECLARE_SHUFFLE(long  , ulong , long  , 3 )
// _CL_DECLARE_SHUFFLE(long  , ulong , long  , 4 )
// _CL_DECLARE_SHUFFLE(long  , ulong , long  , 8 )
// _CL_DECLARE_SHUFFLE(long  , ulong , long  , 16)
// _CL_DECLARE_SHUFFLE(ulong , ulong , long  , 2 )
// _CL_DECLARE_SHUFFLE(ulong , ulong , long  , 3 )
// _CL_DECLARE_SHUFFLE(ulong , ulong , long  , 4 )
// _CL_DECLARE_SHUFFLE(ulong , ulong , long  , 8 )
// _CL_DECLARE_SHUFFLE(ulong , ulong , long  , 16)
// _CL_DECLARE_SHUFFLE(float , uint  , float , 2 )
// _CL_DECLARE_SHUFFLE(float , uint  , float , 3 )
// _CL_DECLARE_SHUFFLE(float , uint  , float , 4 )
// _CL_DECLARE_SHUFFLE(float , uint  , float , 8 )
// _CL_DECLARE_SHUFFLE(float , uint  , float , 16)
// _CL_DECLARE_SHUFFLE(double, ulong , double, 2 )
// _CL_DECLARE_SHUFFLE(double, ulong , double, 3 )
// _CL_DECLARE_SHUFFLE(double, ulong , double, 4 )
// _CL_DECLARE_SHUFFLE(double, ulong , double, 8 )
// _CL_DECLARE_SHUFFLE(double, ulong , double, 16)

// shuffle2


int printf(const /*constant*/ char * restrict format, ...)
  __attribute__((format(printf, 1, 2)));


/* Async Copies from Global to Local Memory, Local to
   Global Memory, and Prefetch */

#ifndef _CL_HAS_EVENT_T
typedef uint event_t;
#endif

#define _CL_DECLARE_ASYNC_COPY_FUNCS_SINGLE(GENTYPE)            \
  _CL_OVERLOADABLE                                              \
  event_t async_work_group_copy (__local GENTYPE *dst,          \
                                 const __global GENTYPE *src,   \
                                 size_t num_gentypes,           \
                                 event_t event);                \
                                                                \
  _CL_OVERLOADABLE                                              \
  event_t async_work_group_copy (__global GENTYPE *dst,         \
                                 const __local GENTYPE *src,    \
                                 size_t num_gentypes,           \
                                 event_t event);                \
                                                                
void wait_group_events (int num_events,                      
                        event_t *event_list);                 

#define _CL_DECLARE_ASYNC_COPY_FUNCS(GENTYPE)      \
  _CL_DECLARE_ASYNC_COPY_FUNCS_SINGLE(GENTYPE)     \
  _CL_DECLARE_ASYNC_COPY_FUNCS_SINGLE(GENTYPE##2)   \
  _CL_DECLARE_ASYNC_COPY_FUNCS_SINGLE(GENTYPE##3)   \
  _CL_DECLARE_ASYNC_COPY_FUNCS_SINGLE(GENTYPE##4)   \
  _CL_DECLARE_ASYNC_COPY_FUNCS_SINGLE(GENTYPE##8)   \
  _CL_DECLARE_ASYNC_COPY_FUNCS_SINGLE(GENTYPE##16)  \

_CL_DECLARE_ASYNC_COPY_FUNCS(char);
_CL_DECLARE_ASYNC_COPY_FUNCS(uchar);
_CL_DECLARE_ASYNC_COPY_FUNCS(short);
_CL_DECLARE_ASYNC_COPY_FUNCS(ushort);
_CL_DECLARE_ASYNC_COPY_FUNCS(int);
_CL_DECLARE_ASYNC_COPY_FUNCS(uint);
__IF_INT64(_CL_DECLARE_ASYNC_COPY_FUNCS(long));
__IF_INT64(_CL_DECLARE_ASYNC_COPY_FUNCS(ulong));

__IF_FP16(_CL_DECLARE_ASYNC_COPY_FUNCS_SINGLE(half));
_CL_DECLARE_ASYNC_COPY_FUNCS(float);
__IF_FP64(_CL_DECLARE_ASYNC_COPY_FUNCS(double));
<<<<<<< HEAD
=======

// Image support

// Starting from Clang 3.3 the image and sampler are detected
// as opaque types by the frontend. In order to define
// the default builtins we use C functions which require 
// the typedefs to the actual underlying types. Clang 3.2
// the typedefs throughout as the types are not detected
// by the frontend.
#if !defined(_CL_HAS_IMAGE_ACCESS) || defined(POCL_C_BUILTIN)
typedef int sampler_t;
typedef struct dev_image_t* image2d_t;
typedef struct dev_image_t* image3d_t;
typedef struct dev_image_t* image1d_t;
typedef struct dev_image_t* image1d_buffer_t;
typedef struct dev_image_t* image2d_array_t;
typedef struct dev_image_t* image1d_array_t;
#endif


/* cl_channel_order */
#define CL_R                                        0x10B0
#define CL_A                                        0x10B1
#define CL_RG                                       0x10B2
#define CL_RA                                       0x10B3
#define CL_RGB                                      0x10B4
#define CL_RGBA                                     0x10B5
#define CL_BGRA                                     0x10B6
#define CL_ARGB                                     0x10B7
#define CL_INTENSITY                                0x10B8
#define CL_LUMINANCE                                0x10B9
#define CL_Rx                                       0x10BA
#define CL_RGx                                      0x10BB
#define CL_RGBx                                     0x10BC
#define CL_DEPTH                                    0x10BD
#define CL_DEPTH_STENCIL                            0x10BE

/* cl_channel_type */
#define CL_SNORM_INT8                               0x10D0
#define CL_SNORM_INT16                              0x10D1
#define CL_UNORM_INT8                               0x10D2
#define CL_UNORM_INT16                              0x10D3
#define CL_UNORM_SHORT_565                          0x10D4
#define CL_UNORM_SHORT_555                          0x10D5
#define CL_UNORM_INT_101010                         0x10D6
#define CL_SIGNED_INT8                              0x10D7
#define CL_SIGNED_INT16                             0x10D8
#define CL_SIGNED_INT32                             0x10D9
#define CL_UNSIGNED_INT8                            0x10DA
#define CL_UNSIGNED_INT16                           0x10DB
#define CL_UNSIGNED_INT32                           0x10DC
#define CL_HALF_FLOAT                               0x10DD
#define CL_FLOAT                                    0x10DE
#define CL_UNORM_INT24                              0x10DF

/* cl_addressing _mode */
#define CLK_ADDRESS_NONE                            0x00
#define CLK_ADDRESS_MIRRORED_REPEAT                 0x01
#define CLK_ADDRESS_REPEAT                          0x02
#define CLK_ADDRESS_CLAMP_TO_EDGE                   0x03
#define CLK_ADDRESS_CLAMP                           0x04

/* cl_sampler_info */
#define CLK_NORMALIZED_COORDS_FALSE                 0x00
#define CLK_NORMALIZED_COORDS_TRUE                  0x08

/* filter_mode */
#define CLK_FILTER_NEAREST                          0x00
#define CLK_FILTER_LINEAR                           0x10

float4 _CL_OVERLOADABLE read_imagef (image2d_t image, sampler_t sampler,
                                     int2 coord);

float4 _CL_OVERLOADABLE read_imagef (image2d_t image, sampler_t sampler,
                                     float2 coord);

uint4 _CL_OVERLOADABLE read_imageui (image2d_t image, sampler_t sampler, 
                                     int2 coord);

uint4 _CL_OVERLOADABLE read_imageui (image2d_t image, sampler_t sampler, 
                                     int4 coord);

uint4 _CL_OVERLOADABLE read_imageui (image3d_t image, sampler_t sampler, 
                                     int4 coord);

int4 _CL_OVERLOADABLE read_imagei (image2d_t image, sampler_t sampler, 
                                   int2 coord);


void _CL_OVERLOADABLE write_imagei (image2d_t image, int2 coord, int4 color);

void _CL_OVERLOADABLE write_imageui (image2d_t image, int2 coord, uint4 color);


/* not implemented 
void _CL_OVERLOADABLE write_imagef (image2d_t image, int2 coord,
                                    float4 color);

void _CL_OVERLOADABLE write_imagef (image2d_array_t image, int4 coord,
                                    float4 color);

void _CL_OVERLOADABLE write_imagei (image2d_array_t image, int4 coord,
                                    int4 color);

void _CL_OVERLOADABLE write_imageui (image2d_array_t image, int4 coord,
                                     uint4 color);

void _CL_OVERLOADABLE write_imagef (image1d_t image, int coord,
                                    float4 color);

void _CL_OVERLOADABLE write_imagei (image1d_t image, int coord,
                                    int4 color);

void _CL_OVERLOADABLE write_imageui (image1d_t image, int coord, 
                                     uint4 color);

void _CL_OVERLOADABLE write_imagef (image1d_buffer_t image, int coord, 
                                    float4 color);

void _CL_OVERLOADABLE write_imagei (image1d_buffer_t image, int coord,
                                     int4 color);

void _CL_OVERLOADABLE write_imageui (image1d_buffer_t image, int coord,
                                     uint4 color);

void _CL_OVERLOADABLE write_imagef (image1d_array_t image, int2 coord,
                                    float4 color);

void _CL_OVERLOADABLE write_imagei (image1d_array_t image, int2 coord,
                                    int4 color);

void _CL_OVERLOADABLE write_imageui (image1d_array_t image, int2 coord,
                                     uint4 color);

void _CL_OVERLOADABLE write_imageui (image3d_t image, int4 coord,
                                     uint4 color);
*/
int get_image_width (image2d_t image);
int get_image_height (image2d_t image);
>>>>>>> af65dbf4
<|MERGE_RESOLUTION|>--- conflicted
+++ resolved
@@ -1980,145 +1980,3 @@
 __IF_FP16(_CL_DECLARE_ASYNC_COPY_FUNCS_SINGLE(half));
 _CL_DECLARE_ASYNC_COPY_FUNCS(float);
 __IF_FP64(_CL_DECLARE_ASYNC_COPY_FUNCS(double));
-<<<<<<< HEAD
-=======
-
-// Image support
-
-// Starting from Clang 3.3 the image and sampler are detected
-// as opaque types by the frontend. In order to define
-// the default builtins we use C functions which require 
-// the typedefs to the actual underlying types. Clang 3.2
-// the typedefs throughout as the types are not detected
-// by the frontend.
-#if !defined(_CL_HAS_IMAGE_ACCESS) || defined(POCL_C_BUILTIN)
-typedef int sampler_t;
-typedef struct dev_image_t* image2d_t;
-typedef struct dev_image_t* image3d_t;
-typedef struct dev_image_t* image1d_t;
-typedef struct dev_image_t* image1d_buffer_t;
-typedef struct dev_image_t* image2d_array_t;
-typedef struct dev_image_t* image1d_array_t;
-#endif
-
-
-/* cl_channel_order */
-#define CL_R                                        0x10B0
-#define CL_A                                        0x10B1
-#define CL_RG                                       0x10B2
-#define CL_RA                                       0x10B3
-#define CL_RGB                                      0x10B4
-#define CL_RGBA                                     0x10B5
-#define CL_BGRA                                     0x10B6
-#define CL_ARGB                                     0x10B7
-#define CL_INTENSITY                                0x10B8
-#define CL_LUMINANCE                                0x10B9
-#define CL_Rx                                       0x10BA
-#define CL_RGx                                      0x10BB
-#define CL_RGBx                                     0x10BC
-#define CL_DEPTH                                    0x10BD
-#define CL_DEPTH_STENCIL                            0x10BE
-
-/* cl_channel_type */
-#define CL_SNORM_INT8                               0x10D0
-#define CL_SNORM_INT16                              0x10D1
-#define CL_UNORM_INT8                               0x10D2
-#define CL_UNORM_INT16                              0x10D3
-#define CL_UNORM_SHORT_565                          0x10D4
-#define CL_UNORM_SHORT_555                          0x10D5
-#define CL_UNORM_INT_101010                         0x10D6
-#define CL_SIGNED_INT8                              0x10D7
-#define CL_SIGNED_INT16                             0x10D8
-#define CL_SIGNED_INT32                             0x10D9
-#define CL_UNSIGNED_INT8                            0x10DA
-#define CL_UNSIGNED_INT16                           0x10DB
-#define CL_UNSIGNED_INT32                           0x10DC
-#define CL_HALF_FLOAT                               0x10DD
-#define CL_FLOAT                                    0x10DE
-#define CL_UNORM_INT24                              0x10DF
-
-/* cl_addressing _mode */
-#define CLK_ADDRESS_NONE                            0x00
-#define CLK_ADDRESS_MIRRORED_REPEAT                 0x01
-#define CLK_ADDRESS_REPEAT                          0x02
-#define CLK_ADDRESS_CLAMP_TO_EDGE                   0x03
-#define CLK_ADDRESS_CLAMP                           0x04
-
-/* cl_sampler_info */
-#define CLK_NORMALIZED_COORDS_FALSE                 0x00
-#define CLK_NORMALIZED_COORDS_TRUE                  0x08
-
-/* filter_mode */
-#define CLK_FILTER_NEAREST                          0x00
-#define CLK_FILTER_LINEAR                           0x10
-
-float4 _CL_OVERLOADABLE read_imagef (image2d_t image, sampler_t sampler,
-                                     int2 coord);
-
-float4 _CL_OVERLOADABLE read_imagef (image2d_t image, sampler_t sampler,
-                                     float2 coord);
-
-uint4 _CL_OVERLOADABLE read_imageui (image2d_t image, sampler_t sampler, 
-                                     int2 coord);
-
-uint4 _CL_OVERLOADABLE read_imageui (image2d_t image, sampler_t sampler, 
-                                     int4 coord);
-
-uint4 _CL_OVERLOADABLE read_imageui (image3d_t image, sampler_t sampler, 
-                                     int4 coord);
-
-int4 _CL_OVERLOADABLE read_imagei (image2d_t image, sampler_t sampler, 
-                                   int2 coord);
-
-
-void _CL_OVERLOADABLE write_imagei (image2d_t image, int2 coord, int4 color);
-
-void _CL_OVERLOADABLE write_imageui (image2d_t image, int2 coord, uint4 color);
-
-
-/* not implemented 
-void _CL_OVERLOADABLE write_imagef (image2d_t image, int2 coord,
-                                    float4 color);
-
-void _CL_OVERLOADABLE write_imagef (image2d_array_t image, int4 coord,
-                                    float4 color);
-
-void _CL_OVERLOADABLE write_imagei (image2d_array_t image, int4 coord,
-                                    int4 color);
-
-void _CL_OVERLOADABLE write_imageui (image2d_array_t image, int4 coord,
-                                     uint4 color);
-
-void _CL_OVERLOADABLE write_imagef (image1d_t image, int coord,
-                                    float4 color);
-
-void _CL_OVERLOADABLE write_imagei (image1d_t image, int coord,
-                                    int4 color);
-
-void _CL_OVERLOADABLE write_imageui (image1d_t image, int coord, 
-                                     uint4 color);
-
-void _CL_OVERLOADABLE write_imagef (image1d_buffer_t image, int coord, 
-                                    float4 color);
-
-void _CL_OVERLOADABLE write_imagei (image1d_buffer_t image, int coord,
-                                     int4 color);
-
-void _CL_OVERLOADABLE write_imageui (image1d_buffer_t image, int coord,
-                                     uint4 color);
-
-void _CL_OVERLOADABLE write_imagef (image1d_array_t image, int2 coord,
-                                    float4 color);
-
-void _CL_OVERLOADABLE write_imagei (image1d_array_t image, int2 coord,
-                                    int4 color);
-
-void _CL_OVERLOADABLE write_imageui (image1d_array_t image, int2 coord,
-                                     uint4 color);
-
-void _CL_OVERLOADABLE write_imageui (image3d_t image, int4 coord,
-                                     uint4 color);
-*/
-int get_image_width (image2d_t image);
-int get_image_height (image2d_t image);
->>>>>>> af65dbf4
