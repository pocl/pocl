/* pocl-hsa.c - driver for HSA supported devices. Currently only AMDGCN.

   Copyright (c) 2015-2016 Pekka Jääskeläinen <pekka.jaaskelainen@tut.fi>
                 2015 Charles Chen <ccchen@pllab.cs.nthu.edu.tw>
                      Shao-chung Wang <scwang@pllab.cs.nthu.edu.tw>
                 2015 Michal Babej <michal.babej@tut.fi>

   Short snippets borrowed from the MatrixMultiplication example in
   the HSA runtime library sources (c) 2014 HSA Foundation Inc.

   Permission is hereby granted, free of charge, to any person obtaining a copy
   of this software and associated documentation files (the "Software"), to deal
   in the Software without restriction, including without limitation the rights
   to use, copy, modify, merge, publish, distribute, sublicense, and/or sell
   copies of the Software, and to permit persons to whom the Software is
   furnished to do so, subject to the following conditions:

   The above copyright notice and this permission notice shall be included in
   all copies or substantial portions of the Software.

   THE SOFTWARE IS PROVIDED "AS IS", WITHOUT WARRANTY OF ANY KIND, EXPRESS OR
   IMPLIED, INCLUDING BUT NOT LIMITED TO THE WARRANTIES OF MERCHANTABILITY,
   FITNESS FOR A PARTICULAR PURPOSE AND NONINFRINGEMENT. IN NO EVENT SHALL THE
   AUTHORS OR COPYRIGHT HOLDERS BE LIABLE FOR ANY CLAIM, DAMAGES OR OTHER
   LIABILITY, WHETHER IN AN ACTION OF CONTRACT, TORT OR OTHERWISE, ARISING FROM,
   OUT OF OR IN CONNECTION WITH THE SOFTWARE OR THE USE OR OTHER DEALINGS IN
   THE SOFTWARE.
*/
/* Some example code snippets copied verbatim from vector_copy.c of HSA-Runtime-AMD: */
/* Copyright 2014 HSA Foundation Inc.  All Rights Reserved.
 *
 * HSAF is granting you permission to use this software and documentation (if
 * any) (collectively, the "Materials") pursuant to the terms and conditions
 * of the Software License Agreement included with the Materials.  If you do
 * not have a copy of the Software License Agreement, contact the  HSA Foundation for a copy.
 * Redistribution and use in source and binary forms, with or without
 * modification, are permitted provided that the following conditions
 * are met:
 * 1. Redistributions of source code must retain the above copyright
 *    notice, this list of conditions and the following disclaimer.
 * 2. Redistributions in binary form must reproduce the above copyright
 *    notice, this list of conditions and the following disclaimer in the
 *    documentation and/or other materials provided with the distribution
 * THE SOFTWARE IS PROVIDED "AS IS", WITHOUT WARRANTY OF ANY KIND, EXPRESS OR
 * IMPLIED, INCLUDING BUT NOT LIMITED TO THE WARRANTIES OF MERCHANTABILITY, FITNESS
 * FOR A PARTICULAR PURPOSE AND NONINFRINGEMENT.  IN NO EVENT SHALL THE
 * CONTRIBUTORS OR COPYRIGHT HOLDERS BE LIABLE FOR ANY CLAIM, DAMAGES OR OTHER
 * LIABILITY, WHETHER IN AN ACTION OF CONTRACT, TORT OR OTHERWISE, ARISING
 * FROM, OUT OF OR IN CONNECTION WITH THE SOFTWARE OR THE USE OR OTHER DEALINGS WITH THE SOFTWARE.
 */

#ifndef _BSD_SOURCE
#define _BSD_SOURCE
#endif

#ifndef _DEFAULT_SOURCE
#define _DEFAULT_SOURCE
#endif


#include "hsa.h"
#include "hsa_ext_finalize.h"
#include "hsa_ext_image.h"

#include "config.h"

#ifdef HAVE_HSA_EXT_AMD_H
#include "hsa_ext_amd.h"
#endif

#include "pocl-hsa.h"
#include "common.h"
#include "devices.h"
#include "pocl_file_util.h"
#include "pocl_cache.h"
#include "pocl_llvm.h"
#include "pocl_util.h"

#include <assert.h>
#include <string.h>
#include <stdlib.h>
#include <pthread.h>

#ifndef _MSC_VER
#  include <sys/wait.h>
#  include <sys/time.h>
#  include <sys/types.h>
#  include <unistd.h>
#else
#  include "vccompat.hpp"
#endif

#define max(a,b) (((a) > (b)) ? (a) : (b))

/* TODO:
   - fix pocl_llvm_generate_workgroup_function() to
     generate the entire linked program.bc for HSA, not just a single kernel.
   - AMD SDK samples. Requires work mainly in these areas:
      - image support
      - CL C++
   - OpenCL printf() support
   - get_global_offset() and global_work_offset param of clEnqueNDRker -
     HSA kernel dispatch packet has no offset fields -
     we must take care of it somewhere
   - clinfo of Ubuntu crashes
   - etc. etc.
*/

#define HSA_KERNEL_CACHE_SIZE 64
#define COMMAND_LIST_SIZE 4096
#define EVENT_LIST_SIZE 511

typedef struct pocl_hsa_event_data_s {
  void* actual_kernargs;
  pthread_cond_t event_cond;
} pocl_hsa_event_data_t;

/* Simple statically-sized kernel data cache */
/* for caching kernel dispatch data, binaries etc */
typedef struct pocl_hsa_kernel_cache_s {
  cl_kernel kernel;
  hsa_executable_t hsa_exe;
  uint64_t code_handle;

  uint32_t private_size;
  uint32_t static_group_size;
  uint32_t args_segment_size;
} pocl_hsa_kernel_cache_t;

/* data for driver pthread */
typedef struct pocl_hsa_device_pthread_data_s {
  /* list of running commands and their signals*/
  cl_event running_events[EVENT_LIST_SIZE];
  hsa_signal_t running_signals[EVENT_LIST_SIZE+1];
  size_t running_list_size;

  /* Queue list (for pushing work to the agent);
   * multiple queues per device */
  hsa_queue_t **queues;
  size_t num_queues, last_queue;
} pocl_hsa_device_pthread_data_t;

typedef struct pocl_hsa_device_data_s {
  /* The HSA kernel agent controlled by the device driver instance. */
  hsa_agent_t agent;
  hsa_profile_t agent_profile;

  /* mem regions */
  hsa_region_t global_region, kernarg_region, group_region;

  /* Per-program data cache to simplify program compiling stage */
  pocl_hsa_kernel_cache_t kernel_cache[HSA_KERNEL_CACHE_SIZE];
  unsigned kernel_cache_lastptr;

  /* kernel signal wait timeout hint, in HSA runtime units */
  uint64_t timeout;
  /* length of a timestamp unit expressed in nanoseconds */
  double timestamp_unit;
  /* see pocl_hsa_init for details */
  size_t hw_schedulers;

  /* list of submitted commands waiting to run later */
  cl_event wait_list[COMMAND_LIST_SIZE];
  size_t wait_list_size;

  /* list of commands ready to run */
  cl_event ready_list[COMMAND_LIST_SIZE];
  size_t ready_list_size;

  /* list manipulation mutex */
  pthread_mutex_t list_mutex;

  /* used by host thread to notify driver pthread when events change status */
  hsa_signal_t nudge_driver_thread;

  /* device pthread */
  pthread_t driver_pthread_id;

  /* device pthread data */
  pocl_hsa_device_pthread_data_t driver_data;

  /* exit signal */
  volatile int exit_driver_thread;

  /* if agent supports async handlers*/
  int have_wait_any;
} pocl_hsa_device_data_t;

void
pocl_hsa_init_device_ops(struct pocl_device_ops *ops)
{
  pocl_basic_init_device_ops (ops);

  /* TODO: more descriptive name from HSA probing the device */
  ops->device_name = "hsa";
  ops->init_device_infos = pocl_hsa_init_device_infos;
  ops->probe = pocl_hsa_probe;
  ops->uninit = pocl_hsa_uninit;
  ops->init = pocl_hsa_init;
  ops->alloc_mem_obj = pocl_hsa_alloc_mem_obj;
  ops->free = pocl_hsa_free;
  //ops->run = pocl_hsa_run;
  ops->read = pocl_basic_read;
  ops->read_rect = pocl_basic_read_rect;
  ops->write = pocl_basic_write;
  ops->write_rect = pocl_basic_write_rect;
  ops->copy = pocl_hsa_copy;
  ops->copy_rect = pocl_basic_copy_rect;
  ops->get_timer_value = pocl_hsa_get_timer_value;
<<<<<<< HEAD
  ops->build_hash = pocl_hsa_build_hash;
=======

  // new driver api (out-of-order)
  ops->submit = pocl_hsa_submit;
  ops->join = pocl_hsa_join;
  ops->flush = pocl_hsa_flush;
  ops->notify = pocl_hsa_notify;
  ops->broadcast = pocl_hsa_broadcast;
  ops->wait_event = pocl_hsa_wait_event;
  ops->compile_kernel = pocl_hsa_compile_kernel;
  ops->update_event = pocl_hsa_update_event;
  ops->free_event_data = pocl_hsa_free_event_data;
  ops->init_target_machine = NULL;
  ops->run = NULL;
  ops->wait_event = pocl_hsa_wait_event;
  ops->update_event = pocl_hsa_update_event;
  ops->free_event_data = NULL;
>>>>>>> f2afebc1
}

#define MAX_HSA_AGENTS 16

static void
pocl_hsa_abort_on_hsa_error(hsa_status_t status,
                            unsigned line,
                            const char* func,
                            const char* code)
{
  const char* str;
  if (status != HSA_STATUS_SUCCESS)
    {
      hsa_status_string(status, &str);
      POCL_MSG_PRINT2(func, line, "Error from HSA Runtime call:\n");
      POCL_ABORT("%s", str);
    }
}


#define HSA_CHECK(code) pocl_hsa_abort_on_hsa_error(code,         \
                                                    __LINE__,     \
                                                    __FUNCTION__, \
                                                    #code);

static void
pocl_hsa_abort_on_pthread_error(int status,
                                unsigned line,
                                const char* func,
                                const char* code)
{
  if (status != 0)
    {
      POCL_MSG_PRINT2(func, line, "Error from pthread call:\n");
      POCL_ABORT("%s", strerror(status));
    }
}

#define PTHREAD_CHECK(code) pocl_hsa_abort_on_pthread_error(code,         \
                                                            __LINE__,     \
                                                            __FUNCTION__, \
                                                            #code);

static hsa_agent_t hsa_agents[MAX_HSA_AGENTS];
static intptr_t last_assigned_agent = 0;
static int found_hsa_agents = 0;

static hsa_status_t
pocl_hsa_get_agents_callback(hsa_agent_t agent, void *data)
{
  hsa_device_type_t type;
  HSA_CHECK(hsa_agent_get_info (agent, HSA_AGENT_INFO_DEVICE, &type));

  hsa_agent_feature_t features;
  HSA_CHECK(hsa_agent_get_info(agent, HSA_AGENT_INFO_FEATURE, &features));
  if (features != HSA_AGENT_FEATURE_KERNEL_DISPATCH)
    {
      return HSA_STATUS_SUCCESS;
    }

  hsa_agents[found_hsa_agents++] = agent;
  return HSA_STATUS_SUCCESS;
}

/*
 * Sets up the memory regions in pocl_hsa_device_data for a device
 */
static
hsa_status_t
setup_agent_memory_regions_callback(hsa_region_t region, void* data)
{
  pocl_hsa_device_data_t* d = (pocl_hsa_device_data_t*)data;

  hsa_region_segment_t segment;
  hsa_region_global_flag_t flags;
  HSA_CHECK(hsa_region_get_info(region, HSA_REGION_INFO_SEGMENT, &segment));

  if (segment == HSA_REGION_SEGMENT_GLOBAL)
    {
      d->global_region = region;
      HSA_CHECK(hsa_region_get_info(region, HSA_REGION_INFO_GLOBAL_FLAGS,
                                    &flags));
      if (flags & HSA_REGION_GLOBAL_FLAG_KERNARG)
        d->kernarg_region = region;
    }

  if (segment == HSA_REGION_SEGMENT_GROUP)
    d->group_region = region;

  return HSA_STATUS_SUCCESS;
}

// Get hsa-unsupported device features from hsa device list.
static int num_hsa_device = 2;

static struct _cl_device_id
supported_hsa_devices[MAX_HSA_AGENTS] =
{
  [0] =
  {
    .long_name = "Spectre",
    .llvm_cpu = NULL,                 // native: "kaveri",
    .llvm_target_triplet = "hsail64", // native: "amdgcn--amdhsa"
    .has_64bit_long = 1,
    .vendor_id = 0x1002,
    .global_mem_cache_type = CL_READ_WRITE_CACHE,
    .max_constant_buffer_size = 65536,
    .local_mem_type = CL_LOCAL,
    .endian_little = CL_TRUE,
    .extensions = HSA_DEVICE_EXTENSIONS,
    .preferred_wg_size_multiple = 64, // wavefront size on Kaveri
    .preferred_vector_width_char = 4,
    .preferred_vector_width_short = 2,
    .preferred_vector_width_int = 1,
    .preferred_vector_width_long = 1,
    .preferred_vector_width_float = 1,
    .preferred_vector_width_double = 1,
    .native_vector_width_char = 4,
    .native_vector_width_short = 2,
    .native_vector_width_int = 1,
    .native_vector_width_long = 1,
    .native_vector_width_float = 1,
    .native_vector_width_double = 1
  },
  [1] =
  { .long_name = "phsa generic CPU agent",
    .llvm_cpu = NULL,
    .llvm_target_triplet = "hsail64",
    .has_64bit_long = 1,
    .vendor_id = 0xffff,
    .global_mem_cache_type = CL_READ_WRITE_CACHE,
    .max_constant_buffer_size = 65536,
    .local_mem_type = CL_LOCAL,
    .endian_little = !(WORDS_BIGENDIAN),
    .extensions = HSA_DEVICE_EXTENSIONS,
    .preferred_wg_size_multiple = 1,
    // We want to exploit the widest vector types in HSAIL
    // for the CPUs assuming they have some sort of SIMD ISE
    // which the finalizer than can more readily utilize.
    .preferred_vector_width_char = 16,
    .preferred_vector_width_short = 16,
    .preferred_vector_width_int = 16,
    .preferred_vector_width_long = 16,
    .preferred_vector_width_float = 16,
    .preferred_vector_width_double = 16,
    .native_vector_width_char = 16,
    .native_vector_width_short = 16,
    .native_vector_width_int = 16,
    .native_vector_width_long = 16,
    .native_vector_width_float = 16,
    .native_vector_width_double = 16
  }
};

char *
pocl_hsa_build_hash (cl_device_id device)
{
  char* res = calloc(1000, sizeof(char));
  strncpy("HSA-%s-%s", device->llvm_target_triplet, device->long_name);
  return res;
}

// Detect the HSA device and populate its properties to the device
// struct.
static void
get_hsa_device_features(char* dev_name, struct _cl_device_id* dev)
{

#define COPY_ATTR(ATTR) dev->ATTR = supported_hsa_devices[i].ATTR
#define COPY_VECWIDTH(ATTR) \
     dev->preferred_vector_width_ ## ATTR = \
         supported_hsa_devices[i].preferred_vector_width_ ## ATTR; \
     dev->native_vector_width_ ## ATTR = \
         supported_hsa_devices[i].native_vector_width_ ## ATTR;

  int found = 0;
  unsigned i;
  for(i = 0; i < num_hsa_device; i++)
    {
      if (strcmp(dev_name, supported_hsa_devices[i].long_name) == 0)
        {
          COPY_ATTR (llvm_cpu);
          COPY_ATTR (llvm_target_triplet);
          COPY_ATTR (has_64bit_long);
          COPY_ATTR (vendor_id);
          COPY_ATTR (global_mem_cache_type);
          COPY_ATTR (max_constant_buffer_size);
          COPY_ATTR (local_mem_type);
          COPY_ATTR (endian_little);
          COPY_ATTR (preferred_wg_size_multiple);
          COPY_ATTR (extensions);
          COPY_VECWIDTH (char);
          COPY_VECWIDTH (short);
          COPY_VECWIDTH (int);
          COPY_VECWIDTH (long);
          COPY_VECWIDTH (float);
          COPY_VECWIDTH (double);
          found = 1;
          break;
        }
    }
  if (!found)
		{
			POCL_MSG_PRINT_INFO("pocl-hsa: found unknown HSA devices '%s'.\n",
													dev_name);
			POCL_ABORT("We found a device for which we don't have device "
                    "OpenCL attribute information (compute unit count, "
                    "constant buffer size etc), and there's no way to get all "
                    "the required info from HSA API. Please create a "
                    "new entry with the information in supported_hsa_devices, "
                    "and send a note/patch to pocl developers. Thanks!");
		}
}

void
pocl_hsa_init_device_infos(struct _cl_device_id* dev)
{
  pocl_basic_init_device_infos (dev);

  SETUP_DEVICE_CL_VERSION(HSA_DEVICE_CL_VERSION_MAJOR,
                          HSA_DEVICE_CL_VERSION_MINOR)

  dev->spmd = CL_TRUE;
  dev->autolocals_to_args = 0;

  assert(found_hsa_agents > 0);
  assert(last_assigned_agent < found_hsa_agents);
  dev->data = (void*)last_assigned_agent;
  hsa_agent_t agent = hsa_agents[last_assigned_agent++];

  uint32_t cache_sizes[4];
  HSA_CHECK(hsa_agent_get_info (agent, HSA_AGENT_INFO_CACHE_SIZE,
                        &cache_sizes));
  // The only nonzero value on Kaveri is the first (L1)
  dev->global_mem_cache_size = cache_sizes[0];

  dev->short_name = dev->long_name = (char*)malloc (64*sizeof(char));
  HSA_CHECK(hsa_agent_get_info (agent, HSA_AGENT_INFO_NAME, dev->long_name));
  get_hsa_device_features (dev->long_name, dev);

  dev->type = CL_DEVICE_TYPE_GPU;

  dev->image_support = CL_FALSE;   // until it's actually implemented

  dev->single_fp_config = CL_FP_ROUND_TO_NEAREST | CL_FP_ROUND_TO_ZERO
      | CL_FP_ROUND_TO_INF | CL_FP_FMA | CL_FP_INF_NAN;
  dev->double_fp_config = CL_FP_ROUND_TO_NEAREST | CL_FP_ROUND_TO_ZERO
      | CL_FP_ROUND_TO_INF | CL_FP_FMA | CL_FP_INF_NAN;

  hsa_machine_model_t model;
  HSA_CHECK(hsa_agent_get_info (agent, HSA_AGENT_INFO_MACHINE_MODEL, &model));
  dev->address_bits = (model == HSA_MACHINE_MODEL_LARGE) ? 64 : 32;

  uint16_t wg_sizes[3];
  HSA_CHECK(hsa_agent_get_info(agent, HSA_AGENT_INFO_WORKGROUP_MAX_DIM,
                               &wg_sizes));
  dev->max_work_item_sizes[0] = wg_sizes[0];
  dev->max_work_item_sizes[1] = wg_sizes[1];
  dev->max_work_item_sizes[2] = wg_sizes[2];

#ifdef HAVE_HSA_EXT_AMD_H
  uint32_t temp;
  HSA_CHECK(hsa_agent_get_info(agent, HSA_AMD_AGENT_INFO_CACHELINE_SIZE,
                               &temp));
  dev->global_mem_cacheline_size = temp;

  HSA_CHECK(hsa_agent_get_info(agent, HSA_AMD_AGENT_INFO_COMPUTE_UNIT_COUNT,
                               &temp));
  dev->max_compute_units = temp;

  HSA_CHECK(hsa_agent_get_info(agent, HSA_AMD_AGENT_INFO_MAX_CLOCK_FREQUENCY,
                               &temp));
  dev->max_clock_frequency = temp;

#else
#warning "Could not use AMD headers to find out CU/frequency of your device. Using some default values which are probably wrong..."
  dev->global_mem_cacheline_size = 64;
  dev->max_compute_units = 4;
  dev->max_clock_frequency = 700;
#endif

  HSA_CHECK(hsa_agent_get_info
    (agent, HSA_AGENT_INFO_WORKGROUP_MAX_SIZE, &dev->max_work_group_size));

  /*Image features*/
  hsa_dim3_t image_size;
  HSA_CHECK(hsa_agent_get_info (agent,
                                HSA_EXT_AGENT_INFO_IMAGE_1D_MAX_ELEMENTS,
                                &image_size));
  dev->image_max_buffer_size = image_size.x;
  HSA_CHECK(hsa_agent_get_info (agent,
                                HSA_EXT_AGENT_INFO_IMAGE_2D_MAX_ELEMENTS,
                                &image_size));
  dev->image2d_max_height = image_size.x;
  dev->image2d_max_width = image_size.y;
  HSA_CHECK(hsa_agent_get_info (agent,
                                HSA_EXT_AGENT_INFO_IMAGE_3D_MAX_ELEMENTS,
                                &image_size));
  dev->image3d_max_height = image_size.x;
  dev->image3d_max_width = image_size.y;
  dev->image3d_max_depth = image_size.z;
  // is this directly the product of the dimensions?
  //stat = hsa_agent_get_info(agent, ??, &dev->image_max_array_size);
  HSA_CHECK(hsa_agent_get_info
    (agent, HSA_EXT_AGENT_INFO_MAX_IMAGE_RD_HANDLES,
     &dev->max_read_image_args));
  HSA_CHECK(hsa_agent_get_info
    (agent, HSA_EXT_AGENT_INFO_MAX_IMAGE_RORW_HANDLES,
     &dev->max_write_image_args));
  HSA_CHECK(hsa_agent_get_info
    (agent, HSA_EXT_AGENT_INFO_MAX_SAMPLER_HANDLERS, &dev->max_samplers));

  dev->should_allocate_svm = 1;
  /* OpenCL 2.0 properties */
  dev->svm_caps = CL_DEVICE_SVM_COARSE_GRAIN_BUFFER
                  | CL_DEVICE_SVM_FINE_GRAIN_BUFFER
                  | CL_DEVICE_SVM_ATOMICS;
  /* This is from clinfo output ran on AMD Catalyst drivers */
  dev->max_events = 1024;
  dev->max_queues = 1;
  dev->max_pipe_args = 16;
  dev->max_pipe_active_res = 16;
  dev->max_pipe_packet_size = 1024 * 1024;
  dev->dev_queue_pref_size = 256 * 1024;
  dev->dev_queue_max_size = 512 * 1024;
  dev->on_dev_queue_props = CL_QUEUE_OUT_OF_ORDER_EXEC_MODE_ENABLE
                               | CL_QUEUE_PROFILING_ENABLE;
  dev->on_host_queue_props = CL_QUEUE_PROFILING_ENABLE;

}

unsigned int
pocl_hsa_probe(struct pocl_device_ops *ops)
{
  int env_count = pocl_device_get_env_count(ops->device_name);

  POCL_MSG_PRINT_INFO("pocl-hsa: found %d env devices with %s.\n",
                      env_count, ops->device_name);

  /* No hsa env specified, the user did not request for HSA agents. */
  if (env_count <= 0)
    return 0;

  HSA_CHECK(hsa_init());

  HSA_CHECK(hsa_iterate_agents(pocl_hsa_get_agents_callback, NULL));

  POCL_MSG_PRINT_INFO("pocl-hsa: found %d agents.\n", found_hsa_agents);
  last_assigned_agent = 0;

  return found_hsa_agents;
}

static void
hsa_queue_callback(hsa_status_t status, hsa_queue_t *q, void* data) {
  HSA_CHECK(status);
}

/* driver pthread prototype */
void * pocl_hsa_driver_pthread (void *cldev);

void
pocl_hsa_init (cl_device_id device, const char* parameters)
{
  pocl_hsa_device_data_t *d;

  device->global_mem_id = 0;

  d = (pocl_hsa_device_data_t *) calloc (1, sizeof(pocl_hsa_device_data_t));

  intptr_t agent_index = (intptr_t)device->data;
  d->agent.handle = hsa_agents[agent_index].handle;
  device->data = d;

  HSA_CHECK(hsa_agent_iterate_regions (d->agent,
                                       setup_agent_memory_regions_callback,
                                       d));

  bool boolarg = 0;
  HSA_CHECK(hsa_region_get_info(d->global_region,
                                HSA_REGION_INFO_RUNTIME_ALLOC_ALLOWED,
                                &boolarg));
  assert(boolarg != 0);

#ifdef HAVE_HSA_EXT_AMD_H
  char booltest = 0;
  HSA_CHECK(hsa_region_get_info(d->global_region,
                               HSA_AMD_REGION_INFO_HOST_ACCESSIBLE,
                                &booltest));
  assert(booltest != 0);
#endif

  size_t sizearg;
  HSA_CHECK(hsa_region_get_info(d->global_region,
                               HSA_REGION_INFO_ALLOC_MAX_SIZE, &sizearg));
  device->max_mem_alloc_size = sizearg;

  /* For some reason, the global region size returned is 128 Terabytes...
   * for now, use the max alloc size, it seems to be a much more reasonable
   * value.
   * HSA_CHECK(hsa_region_get_info(d->global_region, HSA_REGION_INFO_SIZE,
   *                               &sizearg));
   */
  HSA_CHECK(hsa_region_get_info(d->global_region,
                               HSA_REGION_INFO_SIZE, &sizearg));
  device->global_mem_size = sizearg;
	if (device->global_mem_size > 16*1024*1024*(uint64_t)1024)
		device->global_mem_size = device->max_mem_alloc_size;

  pocl_setup_device_for_system_memory(device);

  HSA_CHECK(hsa_region_get_info(d->group_region, HSA_REGION_INFO_SIZE,
                                &sizearg));
  device->local_mem_size = sizearg;

  HSA_CHECK(hsa_region_get_info(d->global_region,
                               HSA_REGION_INFO_RUNTIME_ALLOC_ALIGNMENT,
                                &sizearg));
  device->mem_base_addr_align = sizearg * 8;

  HSA_CHECK(hsa_agent_get_info(d->agent, HSA_AGENT_INFO_PROFILE,
                               &d->agent_profile));
  device->profile = (
      (d->agent_profile == HSA_PROFILE_FULL) ?
      "FULL_PROFILE" : "EMBEDDED_PROFILE");


  uint64_t hsa_freq;
  HSA_CHECK(hsa_system_get_info(HSA_SYSTEM_INFO_TIMESTAMP_FREQUENCY,
                                &hsa_freq));
  d->timeout = hsa_freq; // 1 second in hsa units
  d->timestamp_unit = (1000000000.0 / (double)hsa_freq);
  POCL_MSG_PRINT_INFO("HSA timestamp frequency: %" PRIu64 "\n", hsa_freq);
  POCL_MSG_PRINT_INFO("HSA timeout: %" PRIu64 "\n", d->timeout);
  POCL_MSG_PRINT_INFO("HSA timestamp unit: %g\n", d->timestamp_unit);

  device->profiling_timer_resolution = (size_t)(d->timestamp_unit) || 1;

  /* TODO proper setup */
  d->hw_schedulers = 3;

#ifdef HAVE_HSA_EXT_AMD_H
  /* TODO check at runtime */
  d->have_wait_any = 1;
#endif
  HSA_CHECK(hsa_signal_create(1, 1, &d->agent,
                              &d->nudge_driver_thread));

  pthread_mutexattr_t mattr;
  PTHREAD_CHECK(pthread_mutexattr_init(&mattr));
  PTHREAD_CHECK(pthread_mutexattr_settype(&mattr, PTHREAD_MUTEX_ERRORCHECK));
  PTHREAD_CHECK(pthread_mutex_init(&d->list_mutex, &mattr));

  d->exit_driver_thread = 0;
  PTHREAD_CHECK(pthread_create(&d->driver_pthread_id, NULL,
                 &pocl_hsa_driver_pthread, device));
}

static void*
pocl_hsa_malloc_account(pocl_global_mem_t *mem, size_t size, hsa_region_t r)
{
  void *b = NULL;
  if ((mem->total_alloc_limit - mem->currently_allocated) < size)
    return NULL;

  if (hsa_memory_allocate(r, size, &b) != HSA_STATUS_SUCCESS)
    return NULL;

  mem->currently_allocated += size;
  if (mem->max_ever_allocated < mem->currently_allocated)
    mem->max_ever_allocated = mem->currently_allocated;
  assert(mem->currently_allocated <= mem->total_alloc_limit);

  if (b)
    POCL_MSG_PRINT_INFO("HSA malloc'ed : size %" PRIuS "\n", size);

  return b;
}

static void *
pocl_hsa_malloc (cl_device_id device, cl_mem_flags flags, size_t size,
                 void *host_ptr)
{
  pocl_hsa_device_data_t* d = device->data;
  void *b = NULL;
  pocl_global_mem_t *mem = device->global_memory;

  if (flags & CL_MEM_USE_HOST_PTR)
    {
      POCL_MSG_PRINT_INFO("HSA: hsa_memory_register (CL_MEM_USE_HOST_PTR)\n");
      assert(host_ptr != NULL);
      // TODO bookkeeping of mem registrations
      hsa_memory_register(host_ptr, size);
      return host_ptr;
    }

  if (flags & CL_MEM_COPY_HOST_PTR)
    {
      POCL_MSG_PRINT_INFO("HSA: hsa_memory_allocate + hsa_memory_copy"
                          " (CL_MEM_COPY_HOST_PTR)\n");
      assert(host_ptr != NULL);

      b = pocl_hsa_malloc_account(mem, size, d->global_region);
      if (b)
        hsa_memory_copy(b, host_ptr, size);
      return b;
    }

  assert(host_ptr == NULL);
  //POCL_MSG_PRINT_INFO("HSA: hsa_memory_allocate (ALLOC_HOST_PTR)\n");
  return pocl_hsa_malloc_account(mem, size, d->global_region);
}

void
pocl_hsa_free (cl_device_id device, cl_mem memobj)
{
  cl_mem_flags flags = memobj->flags;
  void* ptr = memobj->device_ptrs[device->dev_id].mem_ptr;
  size_t size = memobj->size;

  if (flags & CL_MEM_USE_HOST_PTR ||
      memobj->shared_mem_allocation_owner != device)
    hsa_memory_deregister(ptr, size);
  else
    {
      pocl_global_mem_t *mem = device->global_memory;
      assert(mem->currently_allocated >= size);
      mem->currently_allocated -= size;
      hsa_memory_free(ptr);
    }
  if (memobj->flags | CL_MEM_ALLOC_HOST_PTR)
    memobj->mem_host_ptr = NULL;
}

void
pocl_hsa_copy (void *data, const void *src_ptr, size_t src_offset,
               void *__restrict__ dst_ptr, size_t dst_offset, size_t cb)
{
  assert(src_offset == 0);
  assert(dst_offset == 0);
  HSA_CHECK(hsa_memory_copy(dst_ptr, src_ptr, cb));
}

cl_int
pocl_hsa_alloc_mem_obj(cl_device_id device, cl_mem mem_obj, void* host_ptr)
{
  void *b = NULL;
  cl_mem_flags flags = mem_obj->flags;
  int i;

  /* check if some driver has already allocated memory for this mem_obj 
     in our global address space, and use that*/
  for (i = 0; i < mem_obj->context->num_devices; ++i)
    {
      if (mem_obj->device_ptrs[i].global_mem_id == device->global_mem_id
          && mem_obj->device_ptrs[i].mem_ptr != NULL)
        {
          mem_obj->device_ptrs[device->dev_id].mem_ptr =
            mem_obj->device_ptrs[i].mem_ptr;
          hsa_memory_register(mem_obj->device_ptrs[device->dev_id].mem_ptr,
                              mem_obj->size);
          POCL_MSG_PRINT_INFO ("HSA: alloc_mem_obj, use already"
                               " allocated memory\n");
          return CL_SUCCESS;
        }
    }

  /* memory for this global memory is not yet allocated -> do it */
  b = pocl_hsa_malloc(device, flags, mem_obj->size, host_ptr);
  if (b == NULL)
    return CL_MEM_OBJECT_ALLOCATION_FAILURE;

  /* take ownership iff not USE_HOST_PTR */
  if (!flags & CL_MEM_USE_HOST_PTR)
    mem_obj->shared_mem_allocation_owner = device;

  mem_obj->device_ptrs[device->dev_id].mem_ptr = b;

  if (flags & CL_MEM_ALLOC_HOST_PTR)
    mem_obj->mem_host_ptr = b;

  return CL_SUCCESS;

}

static void
setup_kernel_args (pocl_hsa_device_data_t *d,
                   _cl_command_node *cmd,
                   char *arg_space,
                   size_t max_args_size,
                   uint32_t *total_group_size)
{
  char *write_pos = arg_space;
  const char *last_pos = arg_space + max_args_size;

#define CHECK_AND_ALIGN_SPACE(DSIZE)                         \
  do {                                                       \
    if (write_pos + (DSIZE) > last_pos)                      \
      POCL_ABORT("pocl-hsa: too many kernel arguments!\n");  \
    unsigned unaligned = (intptr_t)write_pos % DSIZE;        \
    if (unaligned > 0) write_pos += (DSIZE - unaligned);     \
  } while (0)

  size_t i;
  for (i = 0; i < cmd->command.run.kernel->num_args; ++i)
    {
      struct pocl_argument *al = &(cmd->command.run.arguments[i]);
      if (cmd->command.run.kernel->arg_info[i].is_local)
        {
          CHECK_AND_ALIGN_SPACE(sizeof (uint32_t));
          memcpy(write_pos, total_group_size, sizeof(uint32_t));
          *total_group_size += (uint32_t)al->size;
          write_pos += sizeof(uint32_t);
        }
      else if (cmd->command.run.kernel->arg_info[i].type
               == POCL_ARG_TYPE_POINTER)
        {
          CHECK_AND_ALIGN_SPACE(sizeof (uint64_t));
          /* Assuming the pointers are 64b (or actually the same as in
             host) due to HSA. TODO: the 32b profile. */

          if (al->value == NULL)
            {
              uint64_t temp = 0;
              memcpy (write_pos, &temp, sizeof (uint64_t));
            }
          else
            {
              cl_mem m = *(cl_mem *)al->value;
              uint64_t temp = 0;
              if (m->device_ptrs)
                temp = (uint64_t)m->device_ptrs[cmd->device->dev_id].mem_ptr;
              else
                temp = (uint64_t)m->mem_host_ptr;
              memcpy (write_pos, &temp, sizeof(uint64_t));
            }
          write_pos += sizeof(uint64_t);
#if 0
          /* TODO: It's legal to pass a NULL pointer to clSetKernelArguments.
             In that case we must pass the same NULL forward to the kernel.
             Otherwise, the user must have created a buffer with per device
             pointers stored in the cl_mem. */
          if (al->value == NULL)
            {
              arguments[i] = malloc (sizeof (void *));
              *(void **)arguments[i] = NULL;
            }
          else
            arguments[i] =
              &((*(cl_mem *) (al->value))->device_ptrs[cmd->device->dev_id]
                .mem_ptr);
#endif
        }
      else if (cmd->command.run.kernel->arg_info[i].type
               == POCL_ARG_TYPE_IMAGE)
        {
          POCL_ABORT_UNIMPLEMENTED("pocl-hsa: image arguments"
                                   " not implemented.\n");
        }
      else if (cmd->command.run.kernel->arg_info[i].type
               == POCL_ARG_TYPE_SAMPLER)
        {
          POCL_ABORT_UNIMPLEMENTED("pocl-hsa: sampler arguments"
                                   " not implemented.\n");
        }
      else
        {
          // Scalars.
          CHECK_AND_ALIGN_SPACE(al->size);
          memcpy (write_pos, al->value, al->size);
          write_pos += al->size;
        }
    }

  /* pointer to pocl_context */
  CHECK_AND_ALIGN_SPACE(sizeof (uint64_t));

  uint64_t pc_addr = (uint64_t)&cmd->command.run.pc;
  memcpy(write_pos, &pc_addr, sizeof(uint64_t));
  write_pos += sizeof(uint64_t);

#if 0
  for (size_t i = cmd->command.run.kernel->num_args;
       i < cmd->command.run.kernel->num_args
         + cmd->command.run.kernel->num_locals;
       ++i)
    {
      POCL_ABORT_UNIMPLEMENTED("hsa: automatic local buffers"
                               " not implemented.");
      al = &(cmd->command.run.arguments[i]);
      arguments[i] = malloc (sizeof (void *));
      *(void **)(arguments[i]) = pocl_hsa_malloc (data, 0, al->size, NULL);
    }
#endif
}

/*
 * This replaces a simple system(), because system() was causing issues
 * (gpu lockups) when compiling code (via compile_parallel_bc_to_brig)
 * with OpenCL 2.0 atomics (like CalcPie from AMD SDK).
 * The reason of lockups is unknown (yet).
 */
static int
run_command(char* args[])
{
  POCL_MSG_PRINT_INFO("Launching: %s\n", args[0]);
#ifdef HAVE_VFORK
  pid_t p = vfork();
#elif defined(HAVE_FORK)
  pid_t p = fork();
#else
#error Must have fork() or vfork() system calls for HSA
#endif
  if (p == 0)
    {
      return execv(args[0], args);
    }
  else
    {
      if (p < 0)
        return -1;
      int status;
      if (waitpid(p, &status, 0) < 0)
        POCL_ABORT("pocl-hsa: waitpid() itself failed.\n");
      if (WIFEXITED(status))
        return WEXITSTATUS(status);
      else
        return -2;
    }
}

static int
compile_parallel_bc_to_brig(char* brigfile, cl_kernel kernel,
                            cl_device_id device) {
  int error;
  char hsailfile[POCL_FILENAME_LENGTH];
  char parallel_bc_path[POCL_FILENAME_LENGTH];

  unsigned device_i = pocl_cl_device_to_index(kernel->program, device);
  pocl_cache_work_group_function_path(parallel_bc_path, kernel->program,
                                      device_i, kernel, 0, 0, 0);

  strcpy(brigfile, parallel_bc_path);
  strncat(brigfile, ".brig", POCL_FILENAME_LENGTH-1);
  strcpy(hsailfile, parallel_bc_path);
  strncat(hsailfile, ".hsail", POCL_FILENAME_LENGTH-1);

  if (pocl_exists(brigfile))
    POCL_MSG_PRINT_INFO("pocl-hsa: using existing BRIG file: \n%s\n",
                        brigfile);
  else
    {
      // TODO call llvm via c++ interface like pocl_llvm_codegen()
      POCL_MSG_PRINT_INFO("pocl-hsa: BRIG file not found,"
                          " compiling parallel.bc to brig file: \n%s\n",
                          parallel_bc_path);


      char* args1[] = { LLVM_LLC, "-O2", "-march=hsail64", "-filetype=asm",
                        "-o", hsailfile, parallel_bc_path, NULL };
      if ((error = run_command(args1)))
        {
          POCL_MSG_PRINT_INFO("pocl-hsa: llc exit status %i\n", error);
          return error;
        }

      char* args2[] = { HSAIL_ASM, "-o", brigfile, hsailfile, NULL };
      if ((error = run_command(args2)))
        {
          POCL_MSG_PRINT_INFO("pocl-hsa: HSAILasm exit status %i\n", error);
          return error;
        }
    }

  return 0;
}

void
pocl_hsa_compile_kernel (_cl_command_node *cmd, cl_kernel kernel,
                         cl_device_id device)
{
  char brigfile[POCL_FILENAME_LENGTH];
  char *brig_blob;

  pocl_hsa_device_data_t *d =
    (pocl_hsa_device_data_t*)device->data;

  hsa_executable_t final_obj;

  unsigned i;
  for (i = 0; i<HSA_KERNEL_CACHE_SIZE; i++)
    if (d->kernel_cache[i].kernel == kernel)
      {
        POCL_MSG_PRINT_INFO("kernel.hsa_exe found in"
                            " kernel cache, returning\n");
        return;
      }

  if (compile_parallel_bc_to_brig(brigfile, kernel, device))
    POCL_ABORT("Compiling LLVM IR -> HSAIL -> BRIG failed.\n");

  POCL_MSG_PRINT_INFO("pocl-hsa: loading binary from file %s.\n", brigfile);
  uint64_t filesize = 0;
  int read = pocl_read_file(brigfile, &brig_blob, &filesize);

  if (read != 0)
    POCL_ABORT("pocl-hsa: could not read the binary.\n");

  POCL_MSG_PRINT_INFO("pocl-hsa: BRIG binary size: %lu.\n", filesize);

  hsa_ext_module_t hsa_module = (hsa_ext_module_t)brig_blob;

  hsa_ext_program_t hsa_program;
  memset (&hsa_program, 0, sizeof (hsa_ext_program_t));

  HSA_CHECK(hsa_ext_program_create
    (HSA_MACHINE_MODEL_LARGE, HSA_PROFILE_FULL,
     HSA_DEFAULT_FLOAT_ROUNDING_MODE_DEFAULT, NULL,
     &hsa_program));

  HSA_CHECK(hsa_ext_program_add_module (hsa_program, hsa_module));

  hsa_isa_t isa;
  HSA_CHECK(hsa_agent_get_info (d->agent, HSA_AGENT_INFO_ISA, &isa));

  hsa_ext_control_directives_t control_directives;
  memset (&control_directives, 0, sizeof (hsa_ext_control_directives_t));

  hsa_code_object_t code_object;
  HSA_CHECK(hsa_ext_program_finalize
    (hsa_program, isa, 0, control_directives, "",
     HSA_CODE_OBJECT_TYPE_PROGRAM, &code_object));

  HSA_CHECK(hsa_executable_create (d->agent_profile,
                                  HSA_EXECUTABLE_STATE_UNFROZEN,
                                  "", &final_obj));

  HSA_CHECK(hsa_executable_load_code_object (final_obj, d->agent,
                                            code_object, ""));

  HSA_CHECK(hsa_executable_freeze (final_obj, NULL));

  HSA_CHECK(hsa_code_object_destroy(code_object));

  HSA_CHECK(hsa_ext_program_destroy(hsa_program));

  free(brig_blob);

  i = d->kernel_cache_lastptr;
  if (i < HSA_KERNEL_CACHE_SIZE)
    {
      d->kernel_cache[i].kernel = kernel;
      d->kernel_cache[i].hsa_exe.handle = final_obj.handle;
      d->kernel_cache_lastptr++;
    }
  else
    POCL_ABORT("kernel cache full");

  hsa_executable_symbol_t kernel_symbol;

  size_t kernel_name_length = strlen (kernel->name);
  char *symbol = malloc (kernel_name_length + 2);
  symbol[0] = '&';
  symbol[1] = '\0';

  strncat (symbol, kernel->name, kernel_name_length);

  POCL_MSG_PRINT_INFO("pocl-hsa: getting kernel symbol %s.\n", symbol);

  HSA_CHECK(hsa_executable_get_symbol
    (final_obj, NULL, symbol, d->agent, 0, &kernel_symbol));

  free(symbol);

  hsa_symbol_kind_t symtype;
  HSA_CHECK(hsa_executable_symbol_get_info
    (kernel_symbol, HSA_EXECUTABLE_SYMBOL_INFO_TYPE, &symtype));
  if(symtype != HSA_SYMBOL_KIND_KERNEL)
    POCL_ABORT ("pocl-hsa: the kernel function symbol resolves "
                "to something else than a function\n");

  uint64_t code_handle;
  HSA_CHECK(hsa_executable_symbol_get_info
    (kernel_symbol, HSA_EXECUTABLE_SYMBOL_INFO_KERNEL_OBJECT, &code_handle));

  d->kernel_cache[i].code_handle = code_handle;

  HSA_CHECK(hsa_executable_symbol_get_info (
       kernel_symbol,
       HSA_EXECUTABLE_SYMBOL_INFO_KERNEL_GROUP_SEGMENT_SIZE,
       &d->kernel_cache[i].static_group_size));

  HSA_CHECK(hsa_executable_symbol_get_info (
       kernel_symbol, HSA_EXECUTABLE_SYMBOL_INFO_KERNEL_PRIVATE_SEGMENT_SIZE,
       &d->kernel_cache[i].private_size));

  HSA_CHECK(hsa_executable_symbol_get_info (
       kernel_symbol, HSA_EXECUTABLE_SYMBOL_INFO_KERNEL_KERNARG_SEGMENT_SIZE,
       &d->kernel_cache[i].args_segment_size));

}

void
pocl_hsa_uninit (cl_device_id device)
{
  pocl_hsa_device_data_t *d = (pocl_hsa_device_data_t*)device->data;

  if (d->driver_pthread_id)
    {
      POCL_MSG_PRINT_INFO("waiting for HSA device pthread"
                          " to finish its work...\n");
      d->exit_driver_thread = 1;
      void* ptr;
      PTHREAD_CHECK(pthread_join(d->driver_pthread_id, &ptr));
      POCL_MSG_PRINT_INFO("....done.\n");
    }

  unsigned i;
  for (i = 0; i < HSA_KERNEL_CACHE_SIZE; i++)
    if (d->kernel_cache[i].kernel)
      HSA_CHECK(hsa_executable_destroy(d->kernel_cache[i].hsa_exe));

  hsa_signal_destroy(d->nudge_driver_thread);

  PTHREAD_CHECK(pthread_mutex_destroy(&d->list_mutex));

  POCL_MEM_FREE(d);
  device->data = NULL;
}


cl_ulong
pocl_hsa_get_timer_value(void *data)
{
  uint64_t hsa_ts;
  HSA_CHECK(hsa_system_get_info(HSA_SYSTEM_INFO_TIMESTAMP, &hsa_ts));
  cl_ulong res = (cl_ulong)(hsa_ts *
                            ((pocl_hsa_device_data_t*)data)->timestamp_unit);
  return res;
}

#define PN_ADD(array, p) \
  do { \
    if (array##_size > COMMAND_LIST_SIZE) \
      POCL_ABORT("array overload\n"); \
    array[array##_size++] = p; \
  } \
  while (0)

#define PN_REMOVE(array, index) \
  do { \
    assert(array##_size > 0); \
    array[index] = array[--array##_size]; \
    array[array##_size] = NULL; \
  } \
  while (0)

void
pocl_hsa_submit (_cl_command_node *node, cl_command_queue cq)
{
  cl_device_id device = node->device;
  pocl_hsa_device_data_t *d = device->data;
  unsigned added_to_readylist = 0;

  POCL_LOCK_OBJ (node->event);
  PTHREAD_CHECK(pthread_mutex_lock(&d->list_mutex));
  POCL_UPDATE_EVENT_SUBMITTED(&node->event);

  /* this "ready" consept to ensure that command is pushed only once */
  if (!(node->ready) && pocl_command_is_ready(node->event))
    {
      node->ready = 1;
      PN_ADD(d->ready_list, node->event);
      added_to_readylist = 1;
    }
  else
    PN_ADD(d->wait_list, node->event);

  POCL_MSG_PRINT_INFO("After Event %u submit: WL : %li, RL: %li\n",
                      node->event->id, d->wait_list_size, d->ready_list_size);

  PTHREAD_CHECK(pthread_mutex_unlock(&d->list_mutex));
  POCL_UNLOCK_OBJ (node->event);

  if (added_to_readylist)
    hsa_signal_subtract_relaxed(d->nudge_driver_thread, 1);

}

void
pocl_hsa_join (cl_device_id device, cl_command_queue cq)
{
  POCL_LOCK_OBJ (cq);
  if (cq->command_count == 0)
    {
      POCL_UNLOCK_OBJ (cq);
      POCL_MSG_PRINT_INFO("pocl-hsa: device->join: empty queue\n");
      return;
    }
  cl_event event = cq->last_event.event;
  assert(event);
  POCL_LOCK_OBJ(event);
  POCL_UNLOCK_OBJ (cq);

  POCL_MSG_PRINT_INFO("pocl-hsa: device->join on event %u\n", event->id);

  if (event->status == CL_COMPLETE)
    {
      POCL_MSG_PRINT_INFO("pocl-hsa: device->join: last event (%u) in queue"
                          " exists, but is complete\n", event->id);
      POCL_UNLOCK_OBJ(event);
      return;
    }

  while (event->status != CL_COMPLETE)
    {
      pocl_hsa_event_data_t *e_d = (pocl_hsa_event_data_t *)event->data;
      PTHREAD_CHECK (pthread_cond_wait (&e_d->event_cond, &event->pocl_lock));
    }
  POCL_UNLOCK_OBJ(event);

  POCL_MSG_PRINT_INFO("pocl-hsa: device->join on event %u finished"
                      " with status: %i\n", event->id, event->status);
  assert(event->status == CL_COMPLETE);
}

void
pocl_hsa_flush (cl_device_id device, cl_command_queue cq)
{
  pocl_hsa_device_data_t *d = (pocl_hsa_device_data_t *)device->data;
  hsa_signal_subtract_relaxed(d->nudge_driver_thread, 1);
}

void
pocl_hsa_notify (cl_device_id device, cl_event event)
{
  pocl_hsa_device_data_t *d = device->data;
  POCL_LOCK_OBJ (event);
  _cl_command_node *node = event->command;
  int added_to_readylist = 0;
  POCL_MSG_PRINT_INFO("pocl-hsa: notify on event %u \n", event->id);

  /* this "ready" consept to ensure that command is pushed only once */
  if (!(node->ready) && pocl_command_is_ready(node->event))
    {
      node->ready = 1;
      if (event->status == CL_SUBMITTED)
        {
          PTHREAD_CHECK(pthread_mutex_lock(&d->list_mutex));

          size_t i = 0;
          for(i = 0; i < d->wait_list_size; i++)
            if (d->wait_list[i] == event)
              break;
          if (i < d->wait_list_size)
            {
              POCL_MSG_PRINT_INFO("event %u wait_list -> ready_list\n", 
                                  event->id);
              PN_ADD(d->ready_list, event);
              PN_REMOVE(d->wait_list, i);
            }
          else
            POCL_ABORT("cant move event %u from waitlist to"
                       " readylist - not found in waitlist\n", event->id);
          added_to_readylist = 1;
          PTHREAD_CHECK(pthread_mutex_unlock(&d->list_mutex));
        }
      else
        POCL_MSG_WARN("node->ready was 0 but event %u is"
                      " not submitted!\n", event->id);
    }
  POCL_UNLOCK_OBJ (event);

  if (added_to_readylist)
    hsa_signal_subtract_relaxed(d->nudge_driver_thread, 1);
}

void
pocl_hsa_broadcast (cl_event event)
{
  POCL_MSG_PRINT_INFO("pocl-hsa: broadcasting\n");
  pocl_broadcast(event);
}

void
pocl_hsa_wait_event(cl_device_id device, cl_event event)
{
  POCL_MSG_PRINT_INFO("pocl-hsa: device->wait_event on event %u\n", event->id);
  POCL_LOCK_OBJ (event);
  if (event->status == CL_COMPLETE)
    {
      POCL_MSG_PRINT_INFO("pocl-hsa: device->wain_event: last event"
                          " (%u) in queue exists, but is complete\n", 
                          event->id);
      POCL_UNLOCK_OBJ(event);
      return;
    }
  while (event->status != CL_COMPLETE)
    {
      pocl_hsa_event_data_t *e_d = (pocl_hsa_event_data_t *)event->data;
      PTHREAD_CHECK(pthread_cond_wait(&(e_d->event_cond), &event->pocl_lock));
    }
  POCL_UNLOCK_OBJ(event);

  POCL_MSG_PRINT_INFO("event wait finished with status: %i\n", event->status);
  assert(event->status == CL_COMPLETE);
}

/* DRIVER PTHREAD part */

/* this is array of "less than 1" conditions for signals,
 * passed to hsa_amd_signal_wait_any() as a readonly argument */
static hsa_signal_value_t signal_ones_array[EVENT_LIST_SIZE+1];
static hsa_signal_condition_t less_than_sigcond_array[EVENT_LIST_SIZE+1];
static int signal_array_initialized = 0;

static void
pocl_hsa_launch(pocl_hsa_device_data_t *d, cl_event event)
{
  POCL_LOCK_OBJ (event);
  _cl_command_node *cmd = event->command;
  cl_kernel kernel = cmd->command.run.kernel;
  struct pocl_context *pc = &cmd->command.run.pc;
  hsa_kernel_dispatch_packet_t *kernel_packet;
  pocl_hsa_device_pthread_data_t* dd = &d->driver_data;
  pocl_hsa_event_data_t *event_data = (pocl_hsa_event_data_t *)event->data;

  pocl_hsa_kernel_cache_t* cached_data = NULL;
  unsigned i;
  for (i = 0; i<HSA_KERNEL_CACHE_SIZE; i++)
    {
      if (d->kernel_cache[i].kernel == kernel)
        cached_data = &d->kernel_cache[i];
    }
  assert(cached_data);

  HSA_CHECK(hsa_memory_allocate(d->kernarg_region,
                                cached_data->args_segment_size,
                                &event_data->actual_kernargs));

  dd->last_queue = (dd->last_queue + 1) % dd->num_queues;
  hsa_queue_t* last_queue = dd->queues[dd->last_queue];
  const uint64_t queueMask = last_queue->size - 1;

  uint64_t packet_id = hsa_queue_add_write_index_relaxed(last_queue, 1);
  while ((packet_id - hsa_queue_load_read_index_acquire(last_queue))
         >= last_queue->size)
    {
      /* device queue is full. TODO this isnt the optimal solution */
      POCL_MSG_WARN("pocl-hsa: queue %" PRIuS " overloaded\n", dd->last_queue);
      usleep(2000);
    }

  kernel_packet =
      &(((hsa_kernel_dispatch_packet_t*)(last_queue->base_address))
        [packet_id & queueMask]);

  kernel_packet->workgroup_size_x = cmd->command.run.local_x;
  kernel_packet->workgroup_size_y = cmd->command.run.local_y;
  kernel_packet->workgroup_size_z = cmd->command.run.local_z;

  kernel_packet->grid_size_x = kernel_packet->grid_size_y
    = kernel_packet->grid_size_z = 1;
  kernel_packet->grid_size_x = pc->num_groups[0] * cmd->command.run.local_x;
  kernel_packet->grid_size_y = pc->num_groups[1] * cmd->command.run.local_y;
  kernel_packet->grid_size_z = pc->num_groups[2] * cmd->command.run.local_z;

  kernel_packet->kernel_object = cached_data->code_handle;
  kernel_packet->private_segment_size = cached_data->private_size;
  uint32_t total_group_size = cached_data->static_group_size;

  HSA_CHECK(hsa_signal_create(1, 1, &d->agent,
                              &kernel_packet->completion_signal));

  setup_kernel_args (d, cmd, (char*)event_data->actual_kernargs,
                     cached_data->args_segment_size, &total_group_size);

  kernel_packet->group_segment_size = total_group_size;

  POCL_MSG_PRINT_INFO("pocl-hsa: kernel's total group size: %u\n",
                      total_group_size);
  if (total_group_size > cmd->device->local_mem_size)
    POCL_ABORT ("pocl-hsa: required local memory > device local memory!\n");

  kernel_packet->kernarg_address = event_data->actual_kernargs;

  typedef union {
    uint32_t header_setup;
    struct {
      uint16_t header;
      uint16_t setup;
    } a;
  } hsa_header_union_t;

  hsa_header_union_t h;
  h.a.header = (uint16_t)HSA_FENCE_SCOPE_SYSTEM
    << HSA_PACKET_HEADER_ACQUIRE_FENCE_SCOPE;
  h.a.header |= (uint16_t)HSA_FENCE_SCOPE_SYSTEM
    << HSA_PACKET_HEADER_RELEASE_FENCE_SCOPE;
  h.a.header |= (uint16_t)HSA_PACKET_TYPE_KERNEL_DISPATCH
    << HSA_PACKET_HEADER_TYPE;
  h.a.setup = (uint16_t)cmd->command.run.pc.work_dim
    << HSA_KERNEL_DISPATCH_PACKET_SETUP_DIMENSIONS;
  __atomic_store_n((uint32_t*)(&kernel_packet->header), h.header_setup,
                   __ATOMIC_RELEASE);

  /* ring the doorbell to start execution */
  hsa_signal_store_relaxed (last_queue->doorbell_signal, packet_id);

  if (dd->running_list_size > EVENT_LIST_SIZE)
    POCL_ABORT("running events list too big\n");
  else
    {
      dd->running_events[dd->running_list_size] = event;
      dd->running_signals[dd->running_list_size++].handle
        = kernel_packet->completion_signal.handle;
    }

  POCL_UNLOCK_OBJ (event);
  POCL_UPDATE_EVENT_RUNNING(&event);
}

static void
pocl_hsa_ndrange_event_finished (pocl_hsa_device_data_t *d, size_t i)
{
  pocl_hsa_device_pthread_data_t* dd = &d->driver_data;

  assert(i < dd->running_list_size);
  cl_event event = dd->running_events[i];

  POCL_LOCK_OBJ (event);
  pocl_hsa_event_data_t *event_data = (pocl_hsa_event_data_t *)event->data;

  POCL_MSG_PRINT_INFO("event %u finished, removing from running_list\n",
                      event->id);
  dd->running_events[i] = dd->running_events[--dd->running_list_size];

#ifdef HAVE_HSA_EXT_AMD_H
  /* TODO Times are reported as ticks in the domain of the HSA system clock. */
  hsa_amd_profiling_dispatch_time_t t;
  HSA_CHECK(hsa_amd_profiling_get_dispatch_time(d->agent,
                                                dd->running_signals[i], &t));
  uint64_t j = t.end - t.start;
  pocl_debug_print_duration(__func__,__LINE__,
                            "HSA NDrange Kernel (HSA clock)", j);
#endif

  hsa_signal_destroy(dd->running_signals[i]);
  dd->running_signals[i] = dd->running_signals[dd->running_list_size];

  hsa_memory_free(event_data->actual_kernargs);

  POCL_UNLOCK_OBJ (event);
  POCL_UPDATE_EVENT_COMPLETE(&event);

  uint64_t ns = event->time_end - event->time_start;
  pocl_debug_print_duration(__func__,__LINE__,
                            "HSA NDrange Kernel (host clock)", ns);

}

static void
check_running_signals(pocl_hsa_device_data_t *d)
{
  unsigned i;
  pocl_hsa_device_pthread_data_t* dd = &d->driver_data;
  for (i = 0; i < dd->running_list_size; i++)
    {
      if (hsa_signal_load_acquire(dd->running_signals[i]) < 1)
        pocl_hsa_ndrange_event_finished(d, i);
    }
}

static int pocl_hsa_run_ready_commands(pocl_hsa_device_data_t *d)
{
  check_running_signals(d);
  int enqueued_ndrange = 0;

  PTHREAD_CHECK(pthread_mutex_lock(&d->list_mutex));
  while(d->ready_list_size)
    {
      cl_event e = d->ready_list[0];
      PN_REMOVE(d->ready_list, 0);
      PTHREAD_CHECK(pthread_mutex_unlock(&d->list_mutex));
      if (e->command->type == CL_COMMAND_NDRANGE_KERNEL)
        {
          pocl_hsa_compile_kernel (e->command,
                                   e->command->command.run.kernel,
                                   e->queue->device);
          pocl_hsa_launch(d, e);
          enqueued_ndrange = 1;
          POCL_MSG_PRINT_INFO("NDrange event %u launched, remove"
                              " from readylist\n", e->id);
        }
      else
        {
          POCL_MSG_PRINT_INFO("running non-NDrange event %u,"
                              " remove from readylist\n", e->id);
          pocl_exec_command(e->command);
        }
      check_running_signals(d);
      PTHREAD_CHECK(pthread_mutex_lock(&d->list_mutex));
    }
  PTHREAD_CHECK(pthread_mutex_unlock(&d->list_mutex));
  return enqueued_ndrange;
}


void*
pocl_hsa_driver_pthread (void * cldev)
{
  size_t i;
  if (!signal_array_initialized)
    {
      signal_array_initialized = 1;
      for (i = 0; i < (EVENT_LIST_SIZE+1); i++)
        {
          signal_ones_array[i] = 1;
          less_than_sigcond_array[i] = HSA_SIGNAL_CONDITION_LT;
        }
    }

  // TODO retain dev?
  cl_device_id device = (cl_device_id)cldev;
  pocl_hsa_device_data_t* d = device->data;
  pocl_hsa_device_pthread_data_t* dd = &d->driver_data;

  /* timeout counter, resets with each new queued kernel to 1/8, then
   * exponentially increases by 40% up to about 3/4 of d->timeout */
  uint64_t kernel_timeout_ns = d->timeout >> 3;

  dd->running_list_size = 0;
  dd->last_queue = 0;
  dd->num_queues = d->hw_schedulers;  // TODO this is somewhat arbitrary.
  POCL_MSG_PRINT_INFO("pocl-hsa: Queues: %" PRIuS "\n", dd->num_queues);

  dd->queues = (hsa_queue_t **) calloc (dd->num_queues, sizeof(hsa_queue_t*));

  uint32_t queue_min_size, queue_max_size;
  HSA_CHECK(hsa_agent_get_info(d->agent, HSA_AGENT_INFO_QUEUE_MIN_SIZE,
                               &queue_min_size));
  HSA_CHECK(hsa_agent_get_info(d->agent, HSA_AGENT_INFO_QUEUE_MAX_SIZE,
                               &queue_max_size));

  uint32_t queue_size = 1 << ((__builtin_ctz(queue_min_size)
                               + __builtin_ctz(queue_max_size)) / 2);
  POCL_MSG_PRINT_INFO("pocl-hsa: queue size: %" PRIu32 "\n", queue_size);

  for (i = 0; i < dd->num_queues; i++)
    {
      HSA_CHECK(hsa_queue_create(d->agent, queue_size,
                                 HSA_QUEUE_TYPE_SINGLE,
                                 hsa_queue_callback, device,
                                 -1, -1, &dd->queues[i]));
#ifdef HAVE_HSA_EXT_AMD_H
      HSA_CHECK(hsa_amd_profiling_set_profiler_enabled(dd->queues[i], 1));
#endif
    }

  while (1)
    {

      if (pocl_hsa_run_ready_commands(d))
        kernel_timeout_ns = d->timeout >> 3;

      if (d->exit_driver_thread)
        goto EXIT_PTHREAD;

      // reset the signal
      hsa_signal_store_release(d->nudge_driver_thread, 1);

      // wait for anything to happen or timeout
#ifdef HAVE_HSA_EXT_AMD_H
      if (d->have_wait_any)
        {
          dd->running_signals[dd->running_list_size].handle =
              d->nudge_driver_thread.handle;
          hsa_amd_signal_wait_any(dd->running_list_size+1,
                                  dd->running_signals,
                                  less_than_sigcond_array, signal_ones_array,
                                  d->timeout, HSA_WAIT_STATE_BLOCKED, NULL);
          dd->running_signals[dd->running_list_size].handle = 0;
        }
      else
        {
#endif
          if (kernel_timeout_ns < (d->timeout >> 1))
            kernel_timeout_ns = (kernel_timeout_ns * 22937UL) >> 14;
          hsa_signal_wait_acquire(d->nudge_driver_thread,
                                  HSA_SIGNAL_CONDITION_LT, 1,
                                  kernel_timeout_ns, HSA_WAIT_STATE_BLOCKED);
#ifdef HAVE_HSA_EXT_AMD_H
        }
#endif

      if (d->exit_driver_thread)
        goto EXIT_PTHREAD;
    }


EXIT_PTHREAD:
  /* TODO wait for commands to finish... */
  POCL_MSG_PRINT_INFO("pocl-hsa: driver pthread exiting, still "
                      "running evts: %" PRIuS "\n",
                      dd->running_list_size);
  assert(dd->running_list_size == 0);

  for (i = 0; i < dd->num_queues; i++)
    HSA_CHECK(hsa_queue_destroy(dd->queues[i]));
  POCL_MEM_FREE(dd->queues);

  pthread_exit(NULL);
}

void
pocl_hsa_update_event (cl_device_id device, cl_event event, cl_int status)
{
  pocl_hsa_event_data_t *e_d = NULL;
  int cq_ready = 0;

  if(event->data == NULL && status == CL_QUEUED)
    {
      pocl_hsa_event_data_t *e_d =
        (pocl_hsa_event_data_t *) malloc (sizeof(pocl_hsa_event_data_t));
      assert (e_d);
      pthread_cond_init(&e_d->event_cond, NULL);
      event->data = (void *) e_d;
    }
  else
    {
      e_d = event->data;
    }

  switch (status)
    {
    case CL_QUEUED:
      event->status = status;
      if (event->queue->properties & CL_QUEUE_PROFILING_ENABLE)
        event->time_queue = device->ops->get_timer_value(device->data);
      break;
    case CL_SUBMITTED:
      event->status = status;
      if (event->queue->properties & CL_QUEUE_PROFILING_ENABLE)
        event->time_submit = device->ops->get_timer_value(device->data);
      break;
    case CL_RUNNING:
      event->status = status;
      if (event->queue->properties & CL_QUEUE_PROFILING_ENABLE)
        event->time_start = device->ops->get_timer_value(device->data);
      break;
    case CL_COMPLETE:
      POCL_MSG_PRINT_INFO("HSA: Command complete, event %d\n", event->id);
      pocl_mem_objs_cleanup (event);
      cq_ready = pocl_update_command_queue (event);

      if (event->queue->properties & CL_QUEUE_PROFILING_ENABLE)
        event->time_end = device->ops->get_timer_value(device->data);

      POCL_LOCK_OBJ (event);
      event->status = CL_COMPLETE;

      pthread_cond_signal(&e_d->event_cond);

      device->ops->broadcast (event);
      POCL_UNLOCK_OBJ (event);
      break;
    default:
      assert("Invalid event status\n");
      break;
    }
}

void pocl_hsa_free_event_data (cl_event event)
{
  assert(event->data != NULL);
  free(event->data);
  event->data = NULL;
}<|MERGE_RESOLUTION|>--- conflicted
+++ resolved
@@ -207,9 +207,6 @@
   ops->copy = pocl_hsa_copy;
   ops->copy_rect = pocl_basic_copy_rect;
   ops->get_timer_value = pocl_hsa_get_timer_value;
-<<<<<<< HEAD
-  ops->build_hash = pocl_hsa_build_hash;
-=======
 
   // new driver api (out-of-order)
   ops->submit = pocl_hsa_submit;
@@ -226,7 +223,8 @@
   ops->wait_event = pocl_hsa_wait_event;
   ops->update_event = pocl_hsa_update_event;
   ops->free_event_data = NULL;
->>>>>>> f2afebc1
+
+  ops->build_hash = pocl_hsa_build_hash;
 }
 
 #define MAX_HSA_AGENTS 16
