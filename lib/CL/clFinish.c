/* OpenCL runtime library: clFinish()

   Copyright (c) 2011 Erik Schnetter
   
   Permission is hereby granted, free of charge, to any person obtaining a copy
   of this software and associated documentation files (the "Software"), to deal
   in the Software without restriction, including without limitation the rights
   to use, copy, modify, merge, publish, distribute, sublicense, and/or sell
   copies of the Software, and to permit persons to whom the Software is
   furnished to do so, subject to the following conditions:
   
   The above copyright notice and this permission notice shall be included in
   all copies or substantial portions of the Software.
   
   THE SOFTWARE IS PROVIDED "AS IS", WITHOUT WARRANTY OF ANY KIND, EXPRESS OR
   IMPLIED, INCLUDING BUT NOT LIMITED TO THE WARRANTIES OF MERCHANTABILITY,
   FITNESS FOR A PARTICULAR PURPOSE AND NONINFRINGEMENT. IN NO EVENT SHALL THE
   AUTHORS OR COPYRIGHT HOLDERS BE LIABLE FOR ANY CLAIM, DAMAGES OR OTHER
   LIABILITY, WHETHER IN AN ACTION OF CONTRACT, TORT OR OTHERWISE, ARISING FROM,
   OUT OF OR IN CONNECTION WITH THE SOFTWARE OR THE USE OR OTHER DEALINGS IN
   THE SOFTWARE.
*/

#include "pocl_cl.h"
#include "pocl_util.h"
#include "pocl_image_util.h"
#include "utlist.h"
#include "clEnqueueMapBuffer.h"

static void exec_commands (_cl_command_node *node_list);

CL_API_ENTRY cl_int CL_API_CALL
POname(clFinish)(cl_command_queue command_queue) CL_API_SUFFIX__VERSION_1_0
{
  int i;
  _cl_command_node *node;
  cl_command_queue queue_at_hand;
  _cl_command_node *ready_list = NULL;
  cl_bool command_ready;
  cl_event *event;
  
  if (command_queue->properties & CL_QUEUE_OUT_OF_ORDER_EXEC_MODE_ENABLE)
    POCL_ABORT_UNIMPLEMENTED();

  /* loop until queue given as parameter is empty. If command in queue has 
     unsubmitted/uncomplete event move on to command_queue assosiated with that
     event */
  queue_at_hand = command_queue;
  while (command_queue->root != NULL)
    {
      node = queue_at_hand->root;
      if (node == NULL)
        {
          queue_at_hand = command_queue;
          continue;
        }
      command_ready = CL_TRUE;

      /* if command has no wait_list -> it's ready */
      if (node->event_wait_list != NULL)
        {
          for(i = 0; i < node->num_events_in_wait_list; ++i)
            {
              if (node->event_wait_list[i]->status != CL_COMPLETE &&
                  node->event_wait_list[i]->status != CL_SUBMITTED)
                {
                  /* move to handle command queue with unqueued/unfinished
                     prequisite event. Current node cannot be added to ready 
                     list */
                  queue_at_hand = node->event_wait_list[i]->queue;
                  command_ready = CL_FALSE;
                }
            }
        }
      if (command_ready == CL_TRUE)
        {
          if (node->event)
            {
              event = &(node->event);
              POCL_UPDATE_EVENT_SUBMITTED;
            }
          /* remove command from queue and add to ready_list */
          LL_DELETE (queue_at_hand->root, node);
          LL_APPEND (ready_list, node);
        }
    }
  
  exec_commands(ready_list);

  return CL_SUCCESS;
}
POsym(clFinish)

static void exec_commands (_cl_command_node *node_list)
{
  int i;
  cl_event *event = NULL;
  _cl_command_node *node;
  cl_command_queue command_queue = NULL;
  event_callback_item* cb_ptr;
  
  LL_FOREACH (node_list, node)
    {
      event = &(node->event);
      /* Command queue is needed for POCL_UPDATE_EVENT macros */
      if (node->event)
        command_queue = node->event->queue;

      switch (node->type)
        {
        case CL_COMMAND_READ_BUFFER:
          POCL_UPDATE_EVENT_RUNNING;
          node->device->ops->read
            (node->command.read.data, 
             node->command.read.host_ptr, 
             node->command.read.device_ptr, 
             node->command.read.cb); 
          POCL_UPDATE_EVENT_COMPLETE;
          POname(clReleaseMemObject) (node->command.read.buffer);
          break;
        case CL_COMMAND_WRITE_BUFFER:
          POCL_UPDATE_EVENT_RUNNING;
          node->device->ops->write
            (node->command.write.data, 
             node->command.write.host_ptr, 
             node->command.write.device_ptr, 
             node->command.write.cb);
          POCL_UPDATE_EVENT_COMPLETE;
          POname(clReleaseMemObject) (node->command.write.buffer);
          break;
        case CL_COMMAND_COPY_BUFFER:
          POCL_UPDATE_EVENT_RUNNING;
          node->device->ops->copy
            (node->command.copy.data, 
             node->command.copy.src_ptr, 
             node->command.copy.dst_ptr,
             node->command.copy.cb);
          POCL_UPDATE_EVENT_COMPLETE;
          POname(clReleaseMemObject) (node->command.copy.src_buffer);
          POname(clReleaseMemObject) (node->command.copy.dst_buffer);
          break;
        case CL_COMMAND_MAP_IMAGE:
        case CL_COMMAND_MAP_BUFFER: 
          POCL_UPDATE_EVENT_RUNNING;            
          pocl_map_mem_cmd (node->device, node->command.map.buffer, 
                            node->command.map.mapping);
          POCL_UPDATE_EVENT_COMPLETE;
          break;
<<<<<<< HEAD
        case CL_COMMAND_MAP_IMAGE:
          POCL_UPDATE_EVENT_RUNNING; 
          node->device->ops->read_rect 
            (node->command.map_image.data, node->command.map_image.map_ptr,
             node->command.map_image.device_ptr, node->command.map_image.origin,
             node->command.map_image.origin, node->command.map_image.region, 
             node->command.map_image.rowpitch, 
             node->command.map_image.slicepitch,
             node->command.map_image.rowpitch,
             node->command.map_image.slicepitch);
          POCL_UPDATE_EVENT_COMPLETE;
          break;
        case CL_COMMAND_WRITE_IMAGE:
          POCL_UPDATE_EVENT_RUNNING; 
          node->device->ops->write_rect 
            (node->command.map_image.data, node->command.map_image.map_ptr,
             node->command.map_image.device_ptr, node->command.map_image.origin,
             node->command.map_image.origin, node->command.map_image.region, 
             node->command.map_image.rowpitch, 
             node->command.map_image.slicepitch,
             node->command.map_image.rowpitch,
             node->command.map_image.slicepitch);
=======
        case CL_COMMAND_WRITE_IMAGE:
          POCL_UPDATE_EVENT_RUNNING; 
          node->device->write_rect 
            (node->command.rw_image.data, node->command.rw_image.host_ptr,
             node->command.rw_image.device_ptr, node->command.rw_image.origin,
             node->command.rw_image.origin, node->command.rw_image.region, 
             node->command.rw_image.rowpitch, 
             node->command.rw_image.slicepitch,
             node->command.rw_image.rowpitch,
             node->command.rw_image.slicepitch);
>>>>>>> a03155b8
          POCL_UPDATE_EVENT_COMPLETE;
          break;
        case CL_COMMAND_READ_IMAGE:
          POCL_UPDATE_EVENT_RUNNING; 
<<<<<<< HEAD
          node->device->ops->read_rect 
            (node->command.map_image.data, node->command.map_image.map_ptr,
             node->command.map_image.device_ptr, node->command.map_image.origin,
             node->command.map_image.origin, node->command.map_image.region, 
             node->command.map_image.rowpitch, 
             node->command.map_image.slicepitch,
             node->command.map_image.rowpitch,
             node->command.map_image.slicepitch);
=======
          node->device->read_rect 
            (node->command.rw_image.data, node->command.rw_image.host_ptr,
             node->command.rw_image.device_ptr, node->command.rw_image.origin,
             node->command.rw_image.origin, node->command.rw_image.region, 
             node->command.rw_image.rowpitch, 
             node->command.rw_image.slicepitch,
             node->command.rw_image.rowpitch,
             node->command.rw_image.slicepitch);
>>>>>>> a03155b8
          POCL_UPDATE_EVENT_COMPLETE;
          break;
        case CL_COMMAND_UNMAP_MEM_OBJECT:
          POCL_UPDATE_EVENT_RUNNING;
          if ((node->command.unmap.memobj)->flags & 
              (CL_MEM_USE_HOST_PTR | CL_MEM_ALLOC_HOST_PTR))
            {
              /* TODO: should we ensure the device global region is updated from
                 the host memory? How does the specs define it,
                 can the host_ptr be assumed to point to the host and the
                 device accessible memory or just point there until the
                 kernel(s) get executed or similar? */
              /* Assume the region is automatically up to date. */
            } else 
            {
              /* TODO: fixme. The offset computation must be done at the device 
                 driver. */
              if (node->device->ops->unmap_mem != NULL)        
                node->device->ops->unmap_mem
                  (node->device->data, 
                   (node->command.unmap.mapping)->host_ptr, 
                   (node->command.unmap.memobj)->device_ptrs[node->device->dev_id], 
                   (node->command.unmap.mapping)->size);
            }
          DL_DELETE((node->command.unmap.memobj)->mappings, 
                    node->command.unmap.mapping);
          (node->command.unmap.memobj)->map_count--;
          POCL_UPDATE_EVENT_COMPLETE;
          break;
        case CL_COMMAND_NDRANGE_KERNEL:
          assert (*event == node->event);
          POCL_UPDATE_EVENT_RUNNING;
          node->device->ops->run(node->command.run.data, node);
          POCL_UPDATE_EVENT_COMPLETE;
          for (i = 0; i < node->command.run.arg_buffer_count; ++i)
            {
              cl_mem buf = node->command.run.arg_buffers[i];
              if (buf == NULL) continue;
              /*printf ("### releasing arg %d - the buffer %x of kernel %s\n", i, 
                buf,  node->command.run.kernel->function_name); */
              POname(clReleaseMemObject) (buf);
            }
          free (node->command.run.arg_buffers);
          free (node->command.run.tmp_dir);
          for (i = 0; i < node->command.run.kernel->num_args + 
                 node->command.run.kernel->num_locals; ++i)
            {
              pocl_aligned_free (node->command.run.arguments[i].value);
            }
          free (node->command.run.arguments);
      
          POname(clReleaseKernel)(node->command.run.kernel);
          break;
        case CL_COMMAND_NATIVE_KERNEL:
          POCL_UPDATE_EVENT_RUNNING;
          node->device->ops->run_native(node->command.native.data, node);
          POCL_UPDATE_EVENT_COMPLETE;
          for (i = 0; i < node->command.native.num_mem_objects; ++i)
            {
              cl_mem buf = node->command.native.mem_list[i];
              if (buf == NULL) continue;
              POname(clReleaseMemObject) (buf);
            }
          free (node->command.native.mem_list);
          free (node->command.native.args);
	      break;
        case CL_COMMAND_FILL_IMAGE:
          POCL_UPDATE_EVENT_RUNNING;
          node->device->ops->fill_rect 
            (node->command.fill_image.data, 
             node->command.fill_image.device_ptr,
             node->command.fill_image.buffer_origin,
             node->command.fill_image.region,
             node->command.fill_image.rowpitch, 
             node->command.fill_image.slicepitch,
             node->command.fill_image.fill_pixel,
             node->command.fill_image.pixel_size);
          free(node->command.fill_image.fill_pixel);
          POCL_UPDATE_EVENT_COMPLETE;
          break;
        case CL_COMMAND_MARKER:
          POCL_UPDATE_EVENT_RUNNING;
          POCL_UPDATE_EVENT_COMPLETE;
          break;
        default:
          POCL_ABORT_UNIMPLEMENTED();
          break;
        }   
    }

  /* event callback handling 
     just call functions in the same order they were added */
  if (event)
    {
      for (cb_ptr = (*event)->callback_list; cb_ptr; cb_ptr = cb_ptr->next)
        {
          cb_ptr->callback_function ((*event), cb_ptr->trigger_status, 
                                     cb_ptr->user_data);
        }
    }
  // free the queue contents
  node = node_list;
  node_list = NULL;
  while (node)
    {
      _cl_command_node *tmp;
      tmp = node->next;
      free (node);
      node = tmp;
    }
}<|MERGE_RESOLUTION|>--- conflicted
+++ resolved
@@ -146,33 +146,9 @@
                             node->command.map.mapping);
           POCL_UPDATE_EVENT_COMPLETE;
           break;
-<<<<<<< HEAD
-        case CL_COMMAND_MAP_IMAGE:
-          POCL_UPDATE_EVENT_RUNNING; 
-          node->device->ops->read_rect 
-            (node->command.map_image.data, node->command.map_image.map_ptr,
-             node->command.map_image.device_ptr, node->command.map_image.origin,
-             node->command.map_image.origin, node->command.map_image.region, 
-             node->command.map_image.rowpitch, 
-             node->command.map_image.slicepitch,
-             node->command.map_image.rowpitch,
-             node->command.map_image.slicepitch);
-          POCL_UPDATE_EVENT_COMPLETE;
-          break;
         case CL_COMMAND_WRITE_IMAGE:
           POCL_UPDATE_EVENT_RUNNING; 
           node->device->ops->write_rect 
-            (node->command.map_image.data, node->command.map_image.map_ptr,
-             node->command.map_image.device_ptr, node->command.map_image.origin,
-             node->command.map_image.origin, node->command.map_image.region, 
-             node->command.map_image.rowpitch, 
-             node->command.map_image.slicepitch,
-             node->command.map_image.rowpitch,
-             node->command.map_image.slicepitch);
-=======
-        case CL_COMMAND_WRITE_IMAGE:
-          POCL_UPDATE_EVENT_RUNNING; 
-          node->device->write_rect 
             (node->command.rw_image.data, node->command.rw_image.host_ptr,
              node->command.rw_image.device_ptr, node->command.rw_image.origin,
              node->command.rw_image.origin, node->command.rw_image.region, 
@@ -180,22 +156,11 @@
              node->command.rw_image.slicepitch,
              node->command.rw_image.rowpitch,
              node->command.rw_image.slicepitch);
->>>>>>> a03155b8
           POCL_UPDATE_EVENT_COMPLETE;
           break;
         case CL_COMMAND_READ_IMAGE:
           POCL_UPDATE_EVENT_RUNNING; 
-<<<<<<< HEAD
           node->device->ops->read_rect 
-            (node->command.map_image.data, node->command.map_image.map_ptr,
-             node->command.map_image.device_ptr, node->command.map_image.origin,
-             node->command.map_image.origin, node->command.map_image.region, 
-             node->command.map_image.rowpitch, 
-             node->command.map_image.slicepitch,
-             node->command.map_image.rowpitch,
-             node->command.map_image.slicepitch);
-=======
-          node->device->read_rect 
             (node->command.rw_image.data, node->command.rw_image.host_ptr,
              node->command.rw_image.device_ptr, node->command.rw_image.origin,
              node->command.rw_image.origin, node->command.rw_image.region, 
@@ -203,7 +168,6 @@
              node->command.rw_image.slicepitch,
              node->command.rw_image.rowpitch,
              node->command.rw_image.slicepitch);
->>>>>>> a03155b8
           POCL_UPDATE_EVENT_COMPLETE;
           break;
         case CL_COMMAND_UNMAP_MEM_OBJECT:
