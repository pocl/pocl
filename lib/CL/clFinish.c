--- conflicted
+++ resolved
@@ -146,34 +146,9 @@
                             node->command.map.mapping);
           POCL_UPDATE_EVENT_COMPLETE(event, command_queue);
           break;
-<<<<<<< HEAD
-        case CL_COMMAND_MAP_IMAGE:
-          POCL_UPDATE_EVENT_RUNNING(event, command_queue); 
-          node->device->read_rect 
-            (node->command.map_image.data, node->command.map_image.map_ptr,
-             node->command.map_image.device_ptr, node->command.map_image.origin,
-             node->command.map_image.origin, node->command.map_image.region, 
-             node->command.map_image.rowpitch, 
-             node->command.map_image.slicepitch,
-             node->command.map_image.rowpitch,
-             node->command.map_image.slicepitch);
-          POCL_UPDATE_EVENT_COMPLETE(event, command_queue);
-          break;
-=======
->>>>>>> a03155b8
         case CL_COMMAND_WRITE_IMAGE:
           POCL_UPDATE_EVENT_RUNNING(event, command_queue); 
           node->device->write_rect 
-<<<<<<< HEAD
-            (node->command.map_image.data, node->command.map_image.map_ptr,
-             node->command.map_image.device_ptr, node->command.map_image.origin,
-             node->command.map_image.origin, node->command.map_image.region, 
-             node->command.map_image.rowpitch, 
-             node->command.map_image.slicepitch,
-             node->command.map_image.rowpitch,
-             node->command.map_image.slicepitch);
-          POCL_UPDATE_EVENT_COMPLETE(event, command_queue);
-=======
             (node->command.rw_image.data, node->command.rw_image.host_ptr,
              node->command.rw_image.device_ptr, node->command.rw_image.origin,
              node->command.rw_image.origin, node->command.rw_image.region, 
@@ -181,22 +156,11 @@
              node->command.rw_image.slicepitch,
              node->command.rw_image.rowpitch,
              node->command.rw_image.slicepitch);
-          POCL_UPDATE_EVENT_COMPLETE;
->>>>>>> a03155b8
+          POCL_UPDATE_EVENT_COMPLETE(event, command_queue);
           break;
         case CL_COMMAND_READ_IMAGE:
           POCL_UPDATE_EVENT_RUNNING(event, command_queue); 
           node->device->read_rect 
-<<<<<<< HEAD
-            (node->command.map_image.data, node->command.map_image.map_ptr,
-             node->command.map_image.device_ptr, node->command.map_image.origin,
-             node->command.map_image.origin, node->command.map_image.region, 
-             node->command.map_image.rowpitch, 
-             node->command.map_image.slicepitch,
-             node->command.map_image.rowpitch,
-             node->command.map_image.slicepitch);
-          POCL_UPDATE_EVENT_COMPLETE(event, command_queue);
-=======
             (node->command.rw_image.data, node->command.rw_image.host_ptr,
              node->command.rw_image.device_ptr, node->command.rw_image.origin,
              node->command.rw_image.origin, node->command.rw_image.region, 
@@ -204,8 +168,7 @@
              node->command.rw_image.slicepitch,
              node->command.rw_image.rowpitch,
              node->command.rw_image.slicepitch);
-          POCL_UPDATE_EVENT_COMPLETE;
->>>>>>> a03155b8
+          POCL_UPDATE_EVENT_COMPLETE(event, command_queue);
           break;
         case CL_COMMAND_UNMAP_MEM_OBJECT:
           POCL_UPDATE_EVENT_RUNNING(event, command_queue);
