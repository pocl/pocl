--- conflicted
+++ resolved
@@ -399,13 +399,9 @@
 
     // argument num
     unsigned arg_num = meta_node->getNumOperands();
-<<<<<<< HEAD
-    int has_meta_for_every_arg = ((arg_num-1) == kernel->num_args);
-=======
 #ifndef NDEBUG
     int has_meta_for_every_arg = ((arg_num-1) == kernel->num_args);
 #endif
->>>>>>> c382bd32
 
     llvm::MDString *meta_name_node = llvm::cast<MDString>(meta_node->getOperand(0));
     std::string meta_name = meta_name_node->getString().str();
