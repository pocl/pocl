/* OpenCL runtime library: clGetDeviceInfo()

   Copyright (c) 2011-2012 Kalle Raiskila and Pekka Jääskeläinen
   
   Permission is hereby granted, free of charge, to any person obtaining a copy
   of this software and associated documentation files (the "Software"), to deal
   in the Software without restriction, including without limitation the rights
   to use, copy, modify, merge, publish, distribute, sublicense, and/or sell
   copies of the Software, and to permit persons to whom the Software is
   furnished to do so, subject to the following conditions:
   
   The above copyright notice and this permission notice shall be included in
   all copies or substantial portions of the Software.
   
   THE SOFTWARE IS PROVIDED "AS IS", WITHOUT WARRANTY OF ANY KIND, EXPRESS OR
   IMPLIED, INCLUDING BUT NOT LIMITED TO THE WARRANTIES OF MERCHANTABILITY,
   FITNESS FOR A PARTICULAR PURPOSE AND NONINFRINGEMENT. IN NO EVENT SHALL THE
   AUTHORS OR COPYRIGHT HOLDERS BE LIABLE FOR ANY CLAIM, DAMAGES OR OTHER
   LIABILITY, WHETHER IN AN ACTION OF CONTRACT, TORT OR OTHERWISE, ARISING FROM,
   OUT OF OR IN CONNECTION WITH THE SOFTWARE OR THE USE OR OTHER DEALINGS IN
   THE SOFTWARE.
*/

#include "pocl_util.h"

/* A version for querying the info and in case the device returns 
   a zero, assume the device info query hasn't been implemented 
   for the device driver at hand. Warns about an incomplete 
   implementation. */
#define POCL_RETURN_DEVICE_INFO_WITH_IMPL_CHECK(__TYPE__, __VALUE__)    \
  {                                                                 \
    size_t const value_size = sizeof(__TYPE__);                     \
    if (param_value)                                                \
      {                                                             \
        if (param_value_size < value_size) return CL_INVALID_VALUE; \
        *(__TYPE__*)param_value = __VALUE__;                        \
        if (__VALUE__ == 0) POCL_WARN_INCOMPLETE();                 \
      }                                                             \
    if (param_value_size_ret)                                       \
      *param_value_size_ret = value_size;                           \
    return CL_SUCCESS;                                              \
  } 

    

  
CL_API_ENTRY cl_int CL_API_CALL
POname(clGetDeviceInfo)(cl_device_id   device,
                cl_device_info param_name, 
                size_t         param_value_size, 
                void *         param_value,
                size_t *       param_value_size_ret) CL_API_SUFFIX__VERSION_1_0
{
  switch (param_name)
  {
  case CL_DEVICE_IMAGE_SUPPORT: 
    POCL_RETURN_GETINFO(cl_bool, CL_TRUE);
  case CL_DEVICE_TYPE:
    POCL_RETURN_GETINFO(cl_device_type, device->type);   
  case CL_DEVICE_VENDOR_ID:
    POCL_RETURN_GETINFO(cl_uint, device->vendor_id);
  case CL_DEVICE_MAX_COMPUTE_UNITS:
    POCL_RETURN_GETINFO(cl_uint, device->max_compute_units);
  case CL_DEVICE_MAX_WORK_ITEM_DIMENSIONS          :
    POCL_RETURN_GETINFO(cl_uint, device->max_work_item_dimensions);
  case CL_DEVICE_MAX_WORK_GROUP_SIZE               : 
    /* There is no "preferred WG size" device query, so we probably should
       return something more sensible than the CL_INT_MAX that seems
       to be the default in the pthread device. It should be computed from 
       the machine's vector width or issue width.

       Some OpenCL programs (e.g. the Dijkstra book sample) seem to scale 
       the work groups using this. 

       There's a kernel query CL_KERNEL_PREFERRED_WORK_GROUP_SIZE_MULTIPLE
       that can yield better heuristics for the good WG size and forms
       a basis for a higher level performance portability layer.
       
       Basically the size is now limited by the absence of work item
       loops. A huge unrolling factor explodes the instruction memory size (and
       compilation time) with usually no benefits.
    */
    {
      size_t max_wg_size = device->max_work_group_size;
      /* Allow overriding the max WG size to reduce compilation time
         for cases which use the maximum. This is needed until pocl has
         the WI loops.  */
      if (getenv ("POCL_MAX_WORK_GROUP_SIZE") != NULL)
        {
          size_t from_env = atoi (getenv ("POCL_MAX_WORK_GROUP_SIZE"));
          if (from_env < max_wg_size) max_wg_size = from_env;
        }
      POCL_RETURN_GETINFO(size_t, max_wg_size);
    }
  case CL_DEVICE_MAX_WORK_ITEM_SIZES:
    {
      /* We allocate a 3-elementa array for this in pthread.c */
      typedef struct { size_t size[3]; } size_t_3;
      POCL_RETURN_GETINFO(size_t_3, *(size_t_3 const *)device->max_work_item_sizes);
    }
    
  case CL_DEVICE_PREFERRED_VECTOR_WIDTH_CHAR:
    POCL_RETURN_DEVICE_INFO_WITH_IMPL_CHECK(cl_uint, device->preferred_vector_width_char);
  case CL_DEVICE_PREFERRED_VECTOR_WIDTH_SHORT:
    POCL_RETURN_DEVICE_INFO_WITH_IMPL_CHECK(cl_uint, device->preferred_vector_width_short);
  case CL_DEVICE_PREFERRED_VECTOR_WIDTH_INT:
    POCL_RETURN_DEVICE_INFO_WITH_IMPL_CHECK(cl_uint, device->preferred_vector_width_int);
  case CL_DEVICE_PREFERRED_VECTOR_WIDTH_LONG:
    POCL_RETURN_DEVICE_INFO_WITH_IMPL_CHECK(cl_uint, device->preferred_vector_width_long);
  case CL_DEVICE_PREFERRED_VECTOR_WIDTH_FLOAT:
    POCL_RETURN_DEVICE_INFO_WITH_IMPL_CHECK(cl_uint, device->preferred_vector_width_float);
  case CL_DEVICE_PREFERRED_VECTOR_WIDTH_DOUBLE:
    POCL_RETURN_DEVICE_INFO_WITH_IMPL_CHECK(cl_uint, device->preferred_vector_width_double);
  case CL_DEVICE_MAX_CLOCK_FREQUENCY               :
    POCL_RETURN_DEVICE_INFO_WITH_IMPL_CHECK(cl_uint, device->max_clock_frequency);
  case CL_DEVICE_ADDRESS_BITS                      :
    POCL_RETURN_DEVICE_INFO_WITH_IMPL_CHECK(cl_uint, device->address_bits);
  case CL_DEVICE_MAX_READ_IMAGE_ARGS               : 
    POCL_RETURN_DEVICE_INFO_WITH_IMPL_CHECK(cl_uint, device->max_read_image_args);
  case CL_DEVICE_MAX_WRITE_IMAGE_ARGS              :
    POCL_RETURN_DEVICE_INFO_WITH_IMPL_CHECK(cl_uint, device->max_write_image_args);
  case CL_DEVICE_MAX_MEM_ALLOC_SIZE:
    POCL_RETURN_DEVICE_INFO_WITH_IMPL_CHECK(cl_ulong, device->max_mem_alloc_size);
  case CL_DEVICE_IMAGE2D_MAX_WIDTH                 : 
    POCL_RETURN_DEVICE_INFO_WITH_IMPL_CHECK(size_t, device->image2d_max_width);
  case CL_DEVICE_IMAGE2D_MAX_HEIGHT                :
    POCL_RETURN_DEVICE_INFO_WITH_IMPL_CHECK(size_t, device->image2d_max_height);
  case CL_DEVICE_IMAGE3D_MAX_WIDTH                 : 
    POCL_RETURN_DEVICE_INFO_WITH_IMPL_CHECK(size_t, device->image3d_max_width);
  case CL_DEVICE_IMAGE3D_MAX_HEIGHT                : 
    POCL_RETURN_DEVICE_INFO_WITH_IMPL_CHECK(size_t, device->image3d_max_height);
  case CL_DEVICE_IMAGE3D_MAX_DEPTH                 :
    POCL_RETURN_DEVICE_INFO_WITH_IMPL_CHECK(size_t, device->image3d_max_depth);
  case CL_DEVICE_IMAGE_MAX_BUFFER_SIZE             :
    POCL_RETURN_DEVICE_INFO_WITH_IMPL_CHECK(size_t, device->image_max_buffer_size);
  case CL_DEVICE_IMAGE_MAX_ARRAY_SIZE              :
    POCL_RETURN_DEVICE_INFO_WITH_IMPL_CHECK(size_t, device->image_max_array_size);
  case CL_DEVICE_MAX_PARAMETER_SIZE                : 
    POCL_RETURN_DEVICE_INFO_WITH_IMPL_CHECK(size_t, device->max_parameter_size);
  case CL_DEVICE_MAX_SAMPLERS                      : 
    POCL_RETURN_DEVICE_INFO_WITH_IMPL_CHECK(cl_uint, device->max_samplers);
  case CL_DEVICE_MEM_BASE_ADDR_ALIGN               : 
    POCL_RETURN_DEVICE_INFO_WITH_IMPL_CHECK(cl_uint, device->mem_base_addr_align);
  case CL_DEVICE_MIN_DATA_TYPE_ALIGN_SIZE          : 
    POCL_RETURN_DEVICE_INFO_WITH_IMPL_CHECK(cl_uint, device->min_data_type_align_size);
  case CL_DEVICE_SINGLE_FP_CONFIG                  : 
    POCL_RETURN_DEVICE_INFO_WITH_IMPL_CHECK(cl_ulong, device->single_fp_config);
  case CL_DEVICE_GLOBAL_MEM_CACHE_TYPE             :
    POCL_RETURN_GETINFO(cl_uint, device->global_mem_cache_type);
  case CL_DEVICE_GLOBAL_MEM_CACHELINE_SIZE         : 
    POCL_RETURN_GETINFO(cl_uint, device->global_mem_cacheline_size);
  case CL_DEVICE_GLOBAL_MEM_CACHE_SIZE             : 
    POCL_RETURN_GETINFO(cl_ulong, device->global_mem_cache_size);
  case CL_DEVICE_GLOBAL_MEM_SIZE:
    POCL_RETURN_DEVICE_INFO_WITH_IMPL_CHECK(cl_ulong, device->global_mem_size);
  case CL_DEVICE_MAX_CONSTANT_BUFFER_SIZE          : 
    POCL_RETURN_DEVICE_INFO_WITH_IMPL_CHECK(cl_ulong, device->max_constant_buffer_size);
  case CL_DEVICE_MAX_CONSTANT_ARGS                 : 
    POCL_RETURN_DEVICE_INFO_WITH_IMPL_CHECK(cl_uint, device->max_constant_args);
  case CL_DEVICE_LOCAL_MEM_TYPE                    :
    POCL_RETURN_DEVICE_INFO_WITH_IMPL_CHECK(cl_uint, device->local_mem_type);
  case CL_DEVICE_LOCAL_MEM_SIZE:
    POCL_RETURN_DEVICE_INFO_WITH_IMPL_CHECK(cl_ulong, device->local_mem_size);
  case CL_DEVICE_ERROR_CORRECTION_SUPPORT          :
    POCL_RETURN_GETINFO(cl_bool, device->error_correction_support);
  case CL_DEVICE_PROFILING_TIMER_RESOLUTION        :
    POCL_RETURN_GETINFO(size_t, device->profiling_timer_resolution);
  case CL_DEVICE_ENDIAN_LITTLE                     :
    POCL_RETURN_GETINFO(cl_uint, device->endian_little);
  case CL_DEVICE_AVAILABLE                         :
    POCL_RETURN_GETINFO(cl_bool, device->available);
  case CL_DEVICE_COMPILER_AVAILABLE                :
    POCL_RETURN_GETINFO(cl_bool, device->compiler_available);
  case CL_DEVICE_LINKER_AVAILABLE                  :
    /* TODO currently we return the same availability as the compiler,
     * since if the compiler is available the linker MUST be available
     * too. The only case where the linker and compiler availability can
     * be different is when the linker is available and the compiler is not,
     * which is not the case in pocl currently */
    POCL_RETURN_GETINFO(cl_bool, device->compiler_available);
  case CL_DEVICE_EXECUTION_CAPABILITIES            :
    POCL_RETURN_GETINFO(cl_device_exec_capabilities, device->execution_capabilities);
  case CL_DEVICE_QUEUE_PROPERTIES                  :
    POCL_RETURN_GETINFO(cl_command_queue_properties, device->queue_properties);
   
  case CL_DEVICE_NAME:
    POCL_RETURN_GETINFO_STR(device->long_name);
   
  case CL_DEVICE_VENDOR                            : 
<<<<<<< HEAD
    POCL_RETURN_DEVICE_INFO_STR(device->vendor);
=======
    POCL_RETURN_GETINFO_STR(device->vendor);
>>>>>>> 339085e4

  case CL_DRIVER_VERSION:
    POCL_RETURN_GETINFO_STR(device->driver_version);
  case CL_DEVICE_PROFILE                           : 
    POCL_RETURN_GETINFO_STR(device->profile);
  case CL_DEVICE_VERSION                           : 
    POCL_RETURN_GETINFO_STR(device->version);
  case CL_DEVICE_EXTENSIONS                        : 
    POCL_RETURN_GETINFO_STR(device->extensions);
  case CL_DEVICE_PLATFORM                          :
    {
      /* Return the first platform id, assuming this is the only
         platform id (which is currently always the case for pocl) */
      cl_platform_id platform_id;
      POname(clGetPlatformIDs)(1, &platform_id, NULL);
      POCL_RETURN_GETINFO(cl_platform_id, platform_id);
    }
  case CL_DEVICE_DOUBLE_FP_CONFIG                  :
    POCL_RETURN_DEVICE_INFO_WITH_IMPL_CHECK(cl_ulong, device->double_fp_config);
  case CL_DEVICE_HALF_FP_CONFIG                    :
    POCL_RETURN_DEVICE_INFO_WITH_IMPL_CHECK(cl_ulong, device->half_fp_config);
  case CL_DEVICE_PREFERRED_VECTOR_WIDTH_HALF       :
    POCL_RETURN_DEVICE_INFO_WITH_IMPL_CHECK(cl_uint, device->preferred_vector_width_half);
  case CL_DEVICE_HOST_UNIFIED_MEMORY               : 
    POCL_RETURN_GETINFO(cl_bool, device->host_unified_memory);
  case CL_DEVICE_NATIVE_VECTOR_WIDTH_CHAR          : 
    POCL_RETURN_DEVICE_INFO_WITH_IMPL_CHECK(cl_uint, device->native_vector_width_char);
  case CL_DEVICE_NATIVE_VECTOR_WIDTH_SHORT         :
    POCL_RETURN_DEVICE_INFO_WITH_IMPL_CHECK(cl_uint, device->native_vector_width_short);
  case CL_DEVICE_NATIVE_VECTOR_WIDTH_INT           : 
    POCL_RETURN_DEVICE_INFO_WITH_IMPL_CHECK(cl_uint, device->native_vector_width_int);
  case CL_DEVICE_NATIVE_VECTOR_WIDTH_LONG          : 
    POCL_RETURN_DEVICE_INFO_WITH_IMPL_CHECK(cl_uint, device->native_vector_width_long);
  case CL_DEVICE_NATIVE_VECTOR_WIDTH_FLOAT         : 
    POCL_RETURN_DEVICE_INFO_WITH_IMPL_CHECK(cl_uint, device->native_vector_width_float);
  case CL_DEVICE_NATIVE_VECTOR_WIDTH_DOUBLE        : 
    POCL_RETURN_DEVICE_INFO_WITH_IMPL_CHECK(cl_uint, device->native_vector_width_double);
  case CL_DEVICE_NATIVE_VECTOR_WIDTH_HALF          : 
    POCL_RETURN_DEVICE_INFO_WITH_IMPL_CHECK(cl_uint, device->native_vector_width_half);
  case CL_DEVICE_OPENCL_C_VERSION                  :
    POCL_RETURN_GETINFO_STR("OpenCL C 1.2");
  case CL_DEVICE_BUILT_IN_KERNELS                  :
    POCL_RETURN_GETINFO_STR("");

  /* TODO proper device partition support. For the time being,
   * the values returned only serve the purpose of indicating
   * that it is not actually supported */
  case CL_DEVICE_PARENT_DEVICE                     :
    POCL_RETURN_GETINFO(cl_device_id, NULL);
  case CL_DEVICE_PARTITION_MAX_SUB_DEVICES         :
    POCL_RETURN_GETINFO(cl_uint, 1);
  case CL_DEVICE_PARTITION_PROPERTIES              :
  case CL_DEVICE_PARTITION_TYPE                    :
    {
      /* since we don't support sub-devices, querying the partition type
       * presently returns the same thing as querying the available partition
       * properties, i.e. { 0} */
      typedef struct { cl_device_partition_property prop[1]; } dev_pp_1;
      POCL_RETURN_GETINFO(dev_pp_1, *(const dev_pp_1*)device->device_partition_properties);
    }
  case CL_DEVICE_PARTITION_AFFINITY_DOMAIN         :
    POCL_RETURN_GETINFO(cl_device_affinity_domain, 0);

  case CL_DEVICE_PREFERRED_INTEROP_USER_SYNC       :
    POCL_RETURN_GETINFO(cl_bool, CL_TRUE);
  case CL_DEVICE_PRINTF_BUFFER_SIZE                :
    POCL_RETURN_DEVICE_INFO_WITH_IMPL_CHECK(size_t, device->printf_buffer_size);
  case CL_DEVICE_REFERENCE_COUNT:
    POCL_RETURN_DEVICE_INFO_WITH_IMPL_CHECK(cl_uint, 
                                            (cl_uint)device->pocl_refcount)
  }
  return CL_INVALID_VALUE;
}
POsym(clGetDeviceInfo)<|MERGE_RESOLUTION|>--- conflicted
+++ resolved
@@ -187,11 +187,7 @@
     POCL_RETURN_GETINFO_STR(device->long_name);
    
   case CL_DEVICE_VENDOR                            : 
-<<<<<<< HEAD
-    POCL_RETURN_DEVICE_INFO_STR(device->vendor);
-=======
     POCL_RETURN_GETINFO_STR(device->vendor);
->>>>>>> 339085e4
 
   case CL_DRIVER_VERSION:
     POCL_RETURN_GETINFO_STR(device->driver_version);
