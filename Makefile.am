--- conflicted
+++ resolved
@@ -39,15 +39,9 @@
 
 #TODO: this naming scheme is used on other platforms (primarly BSDs?) too
 if FREEBSD_HOST_OS
-<<<<<<< HEAD
-do_subst += -e 's,so.VER,so.3,g'
-else
-do_subst += -e 's,so.VER,so.1.3.0,g'
-=======
 do_subst += -e 's,so.VER,so.$(LIB_CURRENT_VERSION),g'
 else
 do_subst += -e 's,so.VER,so.$(LIB_FIRST_VERSION).$(LIB_AGE_VERSION).$(LIB_REVISION_VERSION),g'
->>>>>>> 9f0f106d
 endif
 
 pocl.icd:
